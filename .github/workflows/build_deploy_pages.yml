name: docs

on:
  push:
    branches: [main]
  pull_request:
    branches: [main]
  workflow_dispatch:

jobs:
  build:
    name: Build the documentation with Sphinx
    runs-on: ubuntu-latest
    steps:
      - uses: actions/checkout@v3
        with:
          fetch-depth: 0
      - run: git fetch origin main
      - name: troubleshooting
        run: |
          git branch
          git remote -v
      - uses: actions/setup-python@v2
        with: 
          python-version: '3.11'
      - name: Install package
        run: |
          pip install -e .
          pip install -r requirements.txt
      - name: Build documentation
        run: sphinx-build documentation/ documentation/_build/html
      - name: Upload artifact
<<<<<<< HEAD
        uses: actions/upload-pages-artifact@v4
=======
        uses: actions/upload-pages-artifact@v3
>>>>>>> d84ac383
        with:
          path: 'documentation/_build/html'

  deploy:
    name: Deploy documentation to GitHub Pages
    needs: build
    if: github.event_name == 'push'
    permissions:
      contents: read
      pages: write      # to deploy to Pages
      id-token: write   # to verify the deployment originates from an appropriate source
    environment:
      name: github-pages
      url: ${{ steps.deployment.outputs.page_url }}
    runs-on: ubuntu-latest
    steps:
      - name: Setup Pages
        uses: actions/configure-pages@v3
      - name: Deploy to GitHub Pages
        id: deployment
        uses: actions/deploy-pages@v4<|MERGE_RESOLUTION|>--- conflicted
+++ resolved
@@ -30,11 +30,7 @@
       - name: Build documentation
         run: sphinx-build documentation/ documentation/_build/html
       - name: Upload artifact
-<<<<<<< HEAD
-        uses: actions/upload-pages-artifact@v4
-=======
         uses: actions/upload-pages-artifact@v3
->>>>>>> d84ac383
         with:
           path: 'documentation/_build/html'
 
