--- conflicted
+++ resolved
@@ -4,16 +4,10 @@
 
 on:
   push:
-<<<<<<< HEAD
     tags:
       - '*'
-=======
     branches:
       - release
-  pull_request:
-    branches:
-      - release
->>>>>>> cbe3a057
 
 jobs:
 
