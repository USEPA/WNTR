--- conflicted
+++ resolved
@@ -13,13 +13,10 @@
     import plotly
 except:
     plotly = None
-<<<<<<< HEAD
 try:
     import folium
 except:
     folium = None
-=======
->>>>>>> 695d9624
     
 from wntr.graphics.color import custom_colormap
 
@@ -189,13 +186,9 @@
     if title is not None:
         ax.set_title(title)
         
-<<<<<<< HEAD
-    edges = nx.draw_networkx_edges(G, pos, edge_color='grey', width=0.75, ax=ax)
-    
-=======
     edge_background = nx.draw_networkx_edges(G, pos, edge_color='grey', 
                                              width=0.5, ax=ax)
->>>>>>> 695d9624
+    
     nodes = nx.draw_networkx_nodes(G, pos, with_labels=False, 
             nodelist=nodelist, node_color=nodecolor, node_size=node_size, 
             cmap=node_cmap, vmin=node_range[0], vmax = node_range[1], 
