--- conflicted
+++ resolved
@@ -48,13 +48,8 @@
 def plot_network(wn, node_attribute=None, link_attribute=None, title=None,
                node_size=20, node_range=[None,None], node_alpha=1, node_cmap=None, node_labels=False,
                link_width=1, link_range=[None,None], link_alpha=1, link_cmap=None, link_labels=False,
-<<<<<<< HEAD
-               valve_layer=None, add_colorbar=True, directed=False, ax=None,
-               filename='networkx_plot.png'):
-=======
-               add_colorbar=True, node_colorbar_label='Node', link_colorbar_label='Link', 
-               directed=False, ax=None):
->>>>>>> 483d66a4
+               valve_layer=None, add_colorbar=True, node_colorbar_label='Node', link_colorbar_label='Link', 
+               directed=False, ax=None, filename=None):
     """
     Plot network graphic
 
@@ -263,7 +258,8 @@
                                      y0 + dy * 0.1)
             ax.scatter(valve_coordinates[0], valve_coordinates[1], 15, 'r', 'v')   
      
-    plt.savefig(filename)
+    if filename:
+        plt.savefig(filename)
         
     return nodes, edges
 
