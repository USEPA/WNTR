--- conflicted
+++ resolved
@@ -625,22 +625,6 @@
 
     def ENsetlinkvalue(self, iIndex, iCode, fValue):
         """
-<<<<<<< HEAD
-        [summary]
-
-        Parameters
-        ----------
-        iIndex : [type]
-            [description]
-        iCode : [type]
-            [description]
-        fValue : [type]
-            [description]
-        """
-        self.errcode = self.ENlib.ENsetlinkvalue(
-            ctypes.c_int(iIndex), ctypes.c_int(iCode), ctypes.c_float(fValue)
-        )
-=======
         Set the value on a link
 
         Parameters
@@ -660,33 +644,10 @@
             self.errcode = self.ENlib.ENsetlinkvalue(
                 ctypes.c_int(iIndex), ctypes.c_int(iCode), ctypes.c_float(fValue)
             )
->>>>>>> cc3ca62b
         self._error()
 
     def ENsetnodevalue(self, iIndex, iCode, fValue):
         """
-<<<<<<< HEAD
-        [summary]
-
-        Parameters
-        ----------
-        iIndex : [type]
-            [description]
-        iCode : [type]
-            [description]
-        fValue : [type]
-            [description]
-        """
-        self.errcode = self.ENlib.ENsetnodevalue(
-            ctypes.c_int(iIndex), ctypes.c_int(iCode), ctypes.c_float(fValue)
-        )
-        self._error()
-
-    def ENsettimeparam(self, eParam, lValue):
-        self.errcode = self.ENlib.ENsettimeparam(
-            ctypes.c_int(eParam), ctypes.c_long(lValue)
-        )
-=======
         Set the value on a node
 
         Parameters
@@ -754,7 +715,6 @@
             )
         self._error()
         return lValue.value
->>>>>>> cc3ca62b
 
     def ENsaveinpfile(self, inpfile):
         """Saves EPANET input file
