"""
The wntr.epanet.io module contains methods for reading/writing EPANET input and output files.
"""
from __future__ import absolute_import
import wntr.network
from wntr.network import WaterNetworkModel, Junction, Reservoir, Tank, Pipe, Pump, Valve, LinkStatus
import wntr
import io

from .util import FlowUnits, MassUnits, HydParam, QualParam
from .util import to_si, from_si
from wntr.network.controls import TimeOfDayCondition, SimTimeCondition, ValueCondition
from wntr.network.controls import OrCondition, AndCondition, IfThenElseControl, ControlAction

import datetime
import networkx as nx
import re
import logging
import numpy as np

logger = logging.getLogger(__name__)

_INP_SECTIONS = ['[OPTIONS]', '[TITLE]', '[JUNCTIONS]', '[RESERVOIRS]',
                 '[TANKS]', '[PIPES]', '[PUMPS]', '[VALVES]', '[EMITTERS]',
                 '[CURVES]', '[PATTERNS]', '[ENERGY]', '[STATUS]',
                 '[CONTROLS]', '[RULES]', '[DEMANDS]', '[QUALITY]',
                 '[REACTIONS]', '[SOURCES]', '[MIXING]',
                 '[TIMES]', '[REPORT]', '[COORDINATES]', '[VERTICES]',
                 '[LABELS]', '[BACKDROP]', '[TAGS]']

_JUNC_ENTRY = ' {name:20} {elev:12.12g} {dem:12.12g} {pat:24} {com:>3s}\n'
_JUNC_LABEL = '{:21} {:>12s} {:>12s} {:24}\n'

_RES_ENTRY = ' {name:20s} {head:12.12g} {pat:>24s} {com:>3s}\n'
_RES_LABEL = '{:21s} {:>12s} {:>24s}\n'

_TANK_ENTRY = ' {name:20s} {elev:12.6g} {initlev:12.12g} {minlev:12.12g} {maxlev:12.12g} {diam:12.12g} {minvol:12.6g} {curve:20s} {com:>3s}\n'
_TANK_LABEL = '{:21s} {:>12s} {:>12s} {:>12s} {:>12s} {:>12s} {:>12s} {:20s}\n'

_PIPE_ENTRY = ' {name:20s} {node1:20s} {node2:20s} {len:12.12g} {diam:12.12g} {rough:12.12g} {mloss:12.12g} {status:>20s} {com:>3s}\n'
_PIPE_LABEL = '{:21s} {:20s} {:20s} {:>12s} {:>12s} {:>12s} {:>12s} {:>20s}\n'

_PUMP_ENTRY = ' {name:20s} {node1:20s} {node2:20s} {ptype:8s} {params:20s} {com:>3s}\n'
_PUMP_LABEL = '{:21s} {:20s} {:20s} {:20s}\n'

_VALVE_ENTRY = ' {name:20s} {node1:20s} {node2:20s} {diam:12.12g} {vtype:4s} {set:12.12g} {mloss:12.12g} {com:>3s}\n'
_VALVE_LABEL = '{:21s} {:20s} {:20s} {:>12s} {:4s} {:>12s} {:>12s}\n'

_CURVE_ENTRY = ' {name:10s} {x:12f} {y:12f} {com:>3s}\n'
_CURVE_LABEL = '{:11s} {:12s} {:12s}\n'

def _split_line(line):
    _vc = line.split(';', 1)
    _cmnt = None
    _vals = None
    if len(_vc) == 0:
        pass
    elif len(_vc) == 1:
        _vals = _vc[0].split()
    elif _vc[0] == '':
        _cmnt = _vc[1]
    else:
        _vals = _vc[0].split()
        _cmnt = _vc[1]
    return _vals, _cmnt

def _is_number(s):
    """
    Checks if imput is a number


    Parameters
    ----------
    s : anything

    """

    try:
        float(s)
        return True
    except ValueError:
        return False


def _str_time_to_sec(s):
    """
    Converts epanet time format to seconds.


    Parameters
    ----------
    s : string
        EPANET time string. Options are 'HH:MM:SS', 'HH:MM', 'HH'


    Returns
    -------
     Integer value of time in seconds.
    """
    pattern1 = re.compile(r'^(\d+):(\d+):(\d+)$')
    time_tuple = pattern1.search(s)
    if bool(time_tuple):
        return (int(time_tuple.groups()[0])*60*60 +
                int(time_tuple.groups()[1])*60 +
                int(round(float(time_tuple.groups()[2]))))
    else:
        pattern2 = re.compile(r'^(\d+):(\d+)$')
        time_tuple = pattern2.search(s)
        if bool(time_tuple):
            return (int(time_tuple.groups()[0])*60*60 +
                    int(time_tuple.groups()[1])*60)
        else:
            pattern3 = re.compile(r'^(\d+)$')
            time_tuple = pattern3.search(s)
            if bool(time_tuple):
                return int(time_tuple.groups()[0])*60*60
            else:
                raise RuntimeError("Time format in "
                                   "INP file not recognized. ")


def _clock_time_to_sec(s, am_pm):
    """
    Converts epanet clocktime format to seconds.


    Parameters
    ----------
    s : string
        EPANET time string. Options are 'HH:MM:SS', 'HH:MM', HH'

    am : string
        options are AM or PM


    Returns
    -------
    Integer value of time in seconds

    """
    if am_pm.upper() == 'AM':
        am = True
    elif am_pm.upper() == 'PM':
        am = False
    else:
        raise RuntimeError('am_pm option not recognized; options are AM or PM')

    pattern1 = re.compile(r'^(\d+):(\d+):(\d+)$')
    time_tuple = pattern1.search(s)
    if bool(time_tuple):
        time_sec = (int(time_tuple.groups()[0])*60*60 +
                    int(time_tuple.groups()[1])*60 +
                    int(round(float(time_tuple.groups()[2]))))
        if not am:
            time_sec += 3600*12
        if s.startswith('12'):
            time_sec -= 3600*12
        return time_sec
    else:
        pattern2 = re.compile(r'^(\d+):(\d+)$')
        time_tuple = pattern2.search(s)
        if bool(time_tuple):
            time_sec = (int(time_tuple.groups()[0])*60*60 +
                        int(time_tuple.groups()[1])*60)
            if not am:
                time_sec += 3600*12
            if s.startswith('12'):
                time_sec -= 3600*12
            return time_sec
        else:
            pattern3 = re.compile(r'^(\d+)$')
            time_tuple = pattern3.search(s)
            if bool(time_tuple):
                time_sec = int(time_tuple.groups()[0])*60*60
                if not am:
                    time_sec += 3600*12
                if s.startswith('12'):
                    time_sec -= 3600*12
                return time_sec
            else:
                raise RuntimeError("Time format in "
                                   "INP file not recognized. ")


def _sec_to_string(sec):
    hours = int(sec/3600.)
    sec -= hours*3600
    mm = int(sec/60.)
    sec -= mm*60
    return (hours, mm, int(sec))


class InpFile(object):
    """An EPANET input (.inp) file reader and writer.

    EPANET has two possible formats for its input files. The first, a NET file, is binary
    formatted, and cannot be used from the command line. The second, the INP file,
    is text formatted and easily human (and machine) readable. This class provides read
    and write functionality for INP files within WNTR.
    The EPANET Users Manual provides full documentation for the INP file format in its Appendix C.
    """
    def __init__(self):
        self.sections = {}
        for sec in _INP_SECTIONS:
            self.sections[sec] = []
        self.mass_units = None
        self.flow_units = None
        self.top_comments = []
        self.curves = {}

    def read(self, filename, wn=None):
        """Method to read EPANET INP file and load data into a water network object.

        Parameters
        ----------
        filename : str
            An EPANET INP input file.

        Returns
        -------
        :class:`wntr.network.WaterNetworkModel.WaterNetworkModel`
            A WNTR network model object

        """
        if wn is None:
            wn = WaterNetworkModel()
        wn.name = filename
        opts = wn.options

        _patterns = {}
        self.curves = {}
        self.top_comments = []
        self.sections = {}
        for sec in _INP_SECTIONS:
            self.sections[sec] = []
        self.mass_units = None
        self.flow_units = None

        section = None
        lnum = 0
        edata = {'fname': filename}
        with io.open(filename, 'r', encoding='utf-8') as f:
            for line in f:
                lnum += 1
                edata['lnum'] = lnum
                line = line.strip()
                nwords = len(line.split())
                if len(line) == 0 or nwords == 0:
                    # Blank line
                    continue
                elif line.startswith('['):
                    vals = line.split(None, 1)
                    sec = vals[0].upper()
                    edata['sec'] = sec
                    if sec in _INP_SECTIONS:
                        section = sec
                        logger.info('%(fname)s:%(lnum)-6d %(sec)13s section found' % edata)
                        continue
                    elif sec == '[END]':
                        logger.info('%(fname)s:%(lnum)-6d %(sec)13s end of file found' % edata)
                        section = None
                        break
                    else:
                        raise RuntimeError('%(fname)s:%(lnum)d: Invalid section "%(sec)s"' % edata)
                elif section is None and line.startswith(';'):
                    self.top_comments.append(line[1:])
                    continue
                elif section is None:
                    logger.debug('Found confusing line: %s', repr(line))
                    raise RuntimeError('%(fname)s:%(lnum)d: Non-comment outside of valid section!' % edata)
                # We have text, and we are in a section
                self.sections[section].append((lnum, line))

        # Parse each of the sections
        ### OPTIONS
        for lnum, line in self.sections['[OPTIONS]']:
            edata['lnum'] = lnum
            edata['sec'] = '[OPTIONS]'
            words, comments = _split_line(line)
            if words is not None and len(words) > 0:
                if len(words) < 2:
                    edata['key'] = words[0]
                    raise RuntimeError('%(fname)s:%(lnum)-6d %(sec)13s no value provided for %(key)s' % edata)
                key = words[0].upper()
                if key == 'UNITS':
                    self.flow_units = FlowUnits[words[1].upper()]
                    opts.units = words[1].upper()
                elif key == 'HEADLOSS':
                    opts.headloss = words[1].upper()
                elif key == 'HYDRAULICS':
                    opts.hydraulics = words[1].upper()
                    opts.hydraulics_filename = words[2]
                elif key == 'QUALITY':
                    opts.quality = words[1].upper()
                    if len(words) > 2:
                        opts.quality_value = words[2]
                        if 'ug' in words[2]:
                            self.mass_units = MassUnits.mg
                        else:
                            self.mass_units = MassUnits.ug
                    else:
                        self.mass_units = MassUnits.mg
                        opts.quality_value = 'mg/L'
                elif key == 'VISCOSITY':
                    opts.viscosity = float(words[1])
                elif key == 'DIFFUSIVITY':
                    opts.diffusivity = float(words[1])
                elif key == 'SPECIFIC':
                    opts.specific_gravity = float(words[2])
                elif key == 'TRIALS':
                    opts.trials = int(words[1])
                elif key == 'ACCURACY':
                    opts.accuracy = float(words[1])
                elif key == 'UNBALANCED':
                    opts.unbalanced = words[1].upper()
                    if len(words) > 2:
                        opts.unbalanced_value = int(words[2])
                elif key == 'PATTERN':
                    opts.pattern = words[1]
                elif key == 'DEMAND':
                    if len(words) > 2:
                        opts.demand_multiplier = float(words[2])
                    else:
                        edata['key'] = 'DEMAND MULTIPLIER'
                        raise RuntimeError('%(fname)s:%(lnum)-6d %(sec)13s no value provided for %(key)s' % edata)
                elif key == 'EMITTER':
                    if len(words) > 2:
                        opts.emitter_exponent = float(words[2])
                    else:
                        edata['key'] = 'EMITTER EXPONENT'
                        raise RuntimeError('%(fname)s:%(lnum)-6d %(sec)13s no value provided for %(key)s' % edata)
                elif key == 'TOLERANCE':
                    opts.tolerance = float(words[1])
                elif key == 'CHECKFREQ':
                    opts.checkfreq = float(words[1])
                elif key == 'MAXCHECK':
                    opts.maxcheck = float(words[1])
                elif key == 'DAMPLIMIT':
                    opts.damplimit = float(words[1])
                elif key == 'MAP':
                    opts.map = words[1]
                else:
                    if len(words) == 2:
                        edata['key'] = words[0]
                        setattr(opts, words[0].lower(), float(words[1]))
                        logger.warn('%(fname)s:%(lnum)-6d %(sec)13s option "%(key)s" is undocumented; adding, but please verify syntax', edata)
                    elif len(words) == 3:
                        edata['key'] = words[0] + ' ' + words[1]
                        setattr(opts, words[0].lower() + '_' + words[1].lower(), float(words[2]))
                        logger.warn('%(fname)s:%(lnum)-6d %(sec)13s option "%(key)s" is undocumented; adding, but please verify syntax', edata)

        inp_units = self.flow_units
        mass_units = self.mass_units

        if (type(opts.report_timestep) == float or
                type(opts.report_timestep) == int):
            if opts.report_timestep < opts.hydraulic_timestep:
                raise RuntimeError('opts.report_timestep must be greater than or equal to opts.hydraulic_timestep.')
            if opts.report_timestep % opts.hydraulic_timestep != 0:
                raise RuntimeError('opts.report_timestep must be a multiple of opts.hydraulic_timestep')

        ### CURVES
        for lnum, line in self.sections['[CURVES]']:
            # It should be noted carefully that these lines are never directly
            # applied to the WaterNetworkModel object. Because different curve
            # types are treated differently, each of the curves are converted
            # the first time they are used, and this is used to build up a
            # dictionary for those conversions to take place.
            edata['lnum'] = lnum
            edata['sec'] = '[CURVES]'
            line = line.split(';')[0]
            current = line.split()
            if current == []:
                continue
            curve_name = current[0]
            if curve_name not in self.curves:
                self.curves[curve_name] = []
            self.curves[curve_name].append((float(current[1]),
                                             float(current[2])))
        ### PATTERNS
        for lnum, line in self.sections['[PATTERNS]']:
            edata['lnum'] = lnum
            edata['sec'] = '[PATTERNS]'
            line = line.split(';')[0]
            current = line.split()
            if current == []:
                continue
            pattern_name = current[0]
            if pattern_name not in _patterns:
                _patterns[pattern_name] = []
                for i in current[1:]:
                    _patterns[pattern_name].append(float(i))
            else:
                for i in current[1:]:
                    _patterns[pattern_name].append(float(i))

        for pattern_name, pattern_list in _patterns.items():
            wn.add_pattern(pattern_name, pattern_list)
<<<<<<< HEAD

=======
        
>>>>>>> 66fa951e
        ### JUNCTIONS
        for lnum, line in self.sections['[JUNCTIONS]']:
            edata['lnum'] = lnum
            edata['sec'] = '[JUNCTIONS]'
            line = line.split(';')[0]
            current = line.split()
            if current == []:
                continue
            if len(current) == 3:
                wn.add_junction(current[0],
                                to_si(inp_units, float(current[2]), HydParam.Demand),
                                None,
                                to_si(inp_units, float(current[1]), HydParam.Elevation))
            else:
                wn.add_junction(current[0],
                                to_si(inp_units, float(current[2]), HydParam.Demand),
                                current[3],
                                to_si(inp_units, float(current[1]), HydParam.Elevation))

        ### RESERVOIRS
        for lnum, line in self.sections['[RESERVOIRS]']:
            edata['lnum'] = lnum
            edata['sec'] = '[RESERVOIRS]'
            line = line.split(';')[0]
            current = line.split()
            if current == []:
                continue
            if len(current) == 2:
                wn.add_reservoir(current[0],
                                 to_si(inp_units, float(current[1]), HydParam.HydraulicHead))
            else:
                wn.add_reservoir(current[0],
                                 to_si(inp_units, float(current[1]), HydParam.HydraulicHead),
                                 current[2])
                logger.warn('%(fname)s:%(lnum)-6d %(sec)13s reservoir head patterns only supported in EpanetSimulator', edata)

        ### TANKS
        for lnum, line in self.sections['[TANKS]']:
            edata['lnum'] = lnum
            edata['sec'] = '[TANKS]'
            line = line.split(';')[0]
            current = line.split()
            if current == []:
                continue
            if len(current) == 8:  # Volume curve provided
                if float(current[6]) != 0:
                    logger.warn('%(fname)s:%(lnum)-6d %(sec)13s minimum tank volume is only available using EpanetSimulator; others use minimum level and cylindrical tanks.', edata)
                logger.warn('<%(fname)s:%(sec)s:%(line)d> tank volume curves only supported in EpanetSimulator', edata)
                curve_name = current[7]
                curve_points = []
                for point in self.curves[curve_name]:
                    x = to_si(inp_units, point[0], HydParam.Length)
                    y = to_si(inp_units, point[1], HydParam.Volume)
                    curve_points.append((x, y))
                wn.add_curve(curve_name, 'VOLUME', curve_points)
                curve = wn.get_curve(curve_name)
                wn.add_tank(current[0],
                            to_si(inp_units, float(current[1]), HydParam.Elevation),
                            to_si(inp_units, float(current[2]), HydParam.Length),
                            to_si(inp_units, float(current[3]), HydParam.Length),
                            to_si(inp_units, float(current[4]), HydParam.Length),
                            to_si(inp_units, float(current[5]), HydParam.TankDiameter),
                            to_si(inp_units, float(current[6]), HydParam.Volume),
                            curve)
            elif len(current) == 7:  # No volume curve provided
                if float(current[6]) != 0:
                    logger.warn('%(fname)s:%(lnum)-6d %(sec)13s minimum tank volume is only available using EpanetSimulator; others use minimum level and cylindrical tanks.', edata)
                wn.add_tank(current[0],
                            to_si(inp_units, float(current[1]), HydParam.Elevation),
                            to_si(inp_units, float(current[2]), HydParam.Length),
                            to_si(inp_units, float(current[3]), HydParam.Length),
                            to_si(inp_units, float(current[4]), HydParam.Length),
                            to_si(inp_units, float(current[5]), HydParam.TankDiameter),
                            to_si(inp_units, float(current[6]), HydParam.Volume))
            else:
                edata['line'] = line
                logger.error('%(fname)s:%(lnum)-6d %(sec)13s tank entry format not recognized: "%(line)s"', edata)
                raise RuntimeError('Tank entry format not recognized.')
<<<<<<< HEAD

=======
                
>>>>>>> 66fa951e
        ### PIPES
        for lnum, line in self.sections['[PIPES]']:
            edata['lnum'] = lnum
            edata['sec'] = '[PIPES]'
            line = line.split(';')[0]
            current = line.split()
            if current == []:
                continue
            if float(current[6]) != 0:
                logger.warn('%(fname)s:%(lnum)-6d %(sec)13s non-zero minor losses only supported in EpanetSimulator', edata)
            if current[7].upper() == 'CV':
                wn.add_pipe(current[0],
                            current[1],
                            current[2],
                            to_si(inp_units, float(current[3]), HydParam.Length),
                            to_si(inp_units, float(current[4]), HydParam.PipeDiameter),
                            float(current[5]),
                            float(current[6]),
                            LinkStatus.Open,
                            True)
            else:
                wn.add_pipe(current[0],
                            current[1],
                            current[2],
                            to_si(inp_units, float(current[3]), HydParam.Length),
                            to_si(inp_units, float(current[4]), HydParam.PipeDiameter),
                            float(current[5]),
                            float(current[6]),
                            LinkStatus[current[7].upper()])

        ### PUMPS
        for lnum, line in self.sections['[PUMPS]']:
            edata['lnum'] = lnum
            edata['sec'] = '[PUMPS]'
            edata['line'] = line
            line = line.split(';')[0]
            current = line.split()
            if current == []:
                continue
            # Only add head curves for pumps
            if current[3].upper() == 'SPEED':
<<<<<<< HEAD
                wn.add_pump(current[0],
                            current[1],
                            current[2],
                            current[3].upper(),
                            float(current[4]))
            elif current[3].upper() == 'PATTERN':
                wn.add_pump(current[0],
                            current[1],
                            current[2],
                            current[3].upper(),
                            current[4])
=======
                ### TODO, I think you need to set this in the pump
                pass  
>>>>>>> 66fa951e
            elif current[3].upper() == 'HEAD':
                curve_name = current[4]
                curve_points = []
                for point in self.curves[curve_name]:
                    x = to_si(inp_units, point[0], HydParam.Flow)
                    y = to_si(inp_units, point[1], HydParam.HydraulicHead)
                    curve_points.append((x, y))
                wn.add_curve(curve_name, 'HEAD', curve_points)
                curve = wn.get_curve(curve_name)
                wn.add_pump(current[0],
                            current[1],
                            current[2],
                            'HEAD',
                            curve)
            elif current[3].upper() == 'POWER':
                wn.add_pump(current[0],
                            current[1],
                            current[2],
                            current[3].upper(),
                            to_si(inp_units, float(current[4]), HydParam.Power))
            else:
                logger.error('%(fname)s:%(lnum)-6d %(sec)13s pump keyword not recognized: "%(line)s"', edata)
                raise RuntimeError('Pump keyword in inp file not recognized.')

        ### VALVES
        for lnum, line in self.sections['[VALVES]']:
            edata['lnum'] = lnum
            edata['sec'] = '[VALVES]'
            edata['line'] = line
            line = line.split(';')[0]
            current = line.split()
            if current == []:
                continue
            if len(current) < 7:
                current[6] = 0
            valve_type = current[4].upper()
            if valve_type in ['PRV', 'PSV', 'PBV']:
                valve_set = to_si(inp_units, float(current[5]), HydParam.Pressure)
            elif valve_type == 'FCV':
                valve_set = to_si(inp_units, float(current[5]), HydParam.Flow)
            elif valve_type == 'TCV':
                valve_set = float(current[5])
            elif valve_type == 'GPV':
                curve_name = current[5]
                curve_points = []
                for point in self.curves[curve_name]:
                    x = to_si(inp_units, point[0], HydParam.Flow)
                    y = to_si(inp_units, point[1], HydParam.HeadLoss)
                    curve_points.append((x, y))
                wn.add_curve(curve_name, 'HEADLOSS', curve_points)
                valve_set = curve_name
            else:
                logger.error('%(fname)s:%(lnum)-6d %(sec)13s valve type unrecognized: %(line)s', edata)
                raise RuntimeError('VALVE type "%s" unrecognized' % valve_type)
            wn.add_valve(current[0],
                         current[1],
                         current[2],
                         to_si(inp_units, float(current[3]), HydParam.PipeDiameter),
                         current[4].upper(),
                         float(current[6]),
                         valve_set)

        ### COORDINATES
        for lnum, line in self.sections['[COORDINATES]']:
            edata['lnum'] = lnum
            edata['sec'] = '[COORDINATES]'
            line = line.split(';')[0]
            current = line.split()
            if current == []:
                continue
            assert(len(current) == 3), ("Error reading node coordinates. Check format.")
            wn.set_node_coordinates(current[0], (float(current[1]), float(current[2])))
<<<<<<< HEAD

=======
        
>>>>>>> 66fa951e
        ### SOURCES
        source_num = 0
        for lnum, line in self.sections['[SOURCES]']:
            edata['lnum'] = lnum
            edata['sec'] = '[SOURCES]'
            line = line.split(';')[0]
            current = line.split()
            if current == []:
                continue
            assert(len(current) >= 3), ("Error reading sources. Check format.")
            source_num = source_num + 1
            if current[0].upper() == 'MASS':
                strength = to_si(inp_units, float(current[2]), QualParam.SourceMassInject, mass_units)
            else:
                strength = to_si(inp_units, float(current[2]), QualParam.Concentration, mass_units)
            if len(current) == 3:
                wn.add_source('INP'+str(source_num), current[0], current[1], strength, None)
            else:
                wn.add_source('INP'+str(source_num), current[0], current[1], strength,  current[3])
<<<<<<< HEAD

=======
        
>>>>>>> 66fa951e
        ### TIMES
        time_format = ['am', 'AM', 'pm', 'PM']
        for lnum, line in self.sections['[TIMES]']:
            edata['lnum'] = lnum
            edata['sec'] = '[TIMES]'
            line = line.split(';')[0]
            current = line.split()
            if current == []:
                continue
            if (current[0].upper() == 'DURATION'):
                opts.duration = _str_time_to_sec(current[1])
            elif (current[0].upper() == 'HYDRAULIC'):
                opts.hydraulic_timestep = _str_time_to_sec(current[2])
            elif (current[0].upper() == 'QUALITY'):
                opts.quality_timestep = _str_time_to_sec(current[2])
            elif (current[1].upper() == 'CLOCKTIME'):
                [time, time_format] = [current[2], current[3].upper()]
                opts.start_clocktime = _clock_time_to_sec(time, time_format)
            elif (current[0].upper() == 'STATISTIC'):
                opts.statistic = current[1].upper()
            else:
                # Other time options: RULE TIMESTEP, PATTERN TIMESTEP, REPORT TIMESTEP, REPORT START
                key_string = current[0] + '_' + current[1]
                setattr(opts, key_string.lower(), _str_time_to_sec(current[2]))
<<<<<<< HEAD

=======
            
>>>>>>> 66fa951e
        ### STATUS
        for lnum, line in self.sections['[STATUS]']:
            edata['lnum'] = lnum
            edata['sec'] = '[STATUS]'
            line = line.split(';')[0]
            current = line.split()
            if current == []:
                continue
            assert(len(current) == 2), ("Error reading [STATUS] block, Check format.")
            link = wn.get_link(current[0])
            if (current[1].upper() == 'OPEN' or
                    current[1].upper() == 'CLOSED' or
                    current[1].upper() == 'ACTIVE'):
                new_status = LinkStatus[current[1].upper()].value
                link.status = new_status
                link._base_status = new_status
            else:
                if isinstance(link, wntr.network.Valve):
                    if link.valve_type != 'PRV':
                        continue
                    else:
                        setting = to_si(inp_units, float(current[2]), HydParam.Pressure)
                        link.setting = setting
                        link._base_setting = setting

        ### CONTROLS
        for lnum, line in self.sections['[CONTROLS]']:
            edata['lnum'] = lnum
            edata['sec'] = '[CONTROLS]'
            line = line.split(';')[0]
            current = line.split()
            if current == []:
                continue
            current_copy = current
            current = [i.upper() for i in current]
            current[1] = current_copy[1]  # don't capitalize the link name

            # Create the control action object
            link_name = current[1]
            try:
                tmp = float(current[2])
                current[2] = tmp
            except:
                pass
            # print (link_name in wn._links.keys())
            link = wn.get_link(link_name)
            if isinstance(current[2], float) or isinstance(current[2], int):
                if isinstance(link, wntr.network.Pump):
<<<<<<< HEAD
                    ### TODO: WHAT IS GOING ON WITH THE CONTROL OBJECT HERE
=======
>>>>>>> 66fa951e
                    continue
                elif isinstance(link, wntr.network.Valve):
                    if link.valve_type != 'PRV':
                        continue
                    else:
                        status = to_si(inp_units, float(current[2]), HydParam.Pressure)
                        action_obj = wntr.network.ControlAction(link, 'setting', status)
            else:
                status = LinkStatus[current[2].upper()].value
                action_obj = wntr.network.ControlAction(link, 'status', status)

            # Create the control object
            if 'TIME' not in current and 'CLOCKTIME' not in current:
                current[5] = current_copy[5]
                if 'IF' in current:
                    node_name = current[5]
                    node = wn.get_node(node_name)
                    if current[6] == 'ABOVE':
                        oper = np.greater
                    elif current[6] == 'BELOW':
                        oper = np.less
                    else:
                        raise RuntimeError("The following control is not recognized: " + line)
                    # OKAY - we are adding in the elevation. This is A PROBLEM
                    # IN THE INP WRITER. Now that we know, we can fix it, but
                    # if this changes, it will affect multiple pieces, just an
                    # FYI.
                    if isinstance(node, wntr.network.Junction):
                        threshold = to_si(inp_units,
                                          float(current[7]), HydParam.Pressure) + node.elevation
                    elif isinstance(node, wntr.network.Tank):
                        threshold = to_si(inp_units,
                                          float(current[7]), HydParam.Length) + node.elevation
                    control_obj = wntr.network.ConditionalControl((node, 'head'), oper, threshold, action_obj)
                else:
                    raise RuntimeError("The following control is not recognized: " + line)
                control_name = ''
                for i in range(len(current)-1):
                    control_name = control_name + current[i]
                control_name = control_name + str(round(threshold, 2))
            else:
                if len(current) == 6:  # at time
                    if ':' in current[5]:
                        run_at_time = int(_str_time_to_sec(current[5]))
                    else:
                        run_at_time = int(float(current[5])*3600)
                    control_obj = wntr.network.TimeControl(wn, run_at_time, 'SIM_TIME', False, action_obj)
                    control_name = ''
                    for i in range(len(current)-1):
                        control_name = control_name + current[i]
                    control_name = control_name + str(run_at_time)
                elif len(current) == 7:  # at clocktime
                    run_at_time = int(_clock_time_to_sec(current[5], current[6]))
                    control_obj = wntr.network.TimeControl(wn, run_at_time, 'SHIFTED_TIME', True, action_obj)
            wn.add_control(control_name, control_obj)
<<<<<<< HEAD

=======
        
>>>>>>> 66fa951e
        ### RULES
        if len(self.sections['[RULES]']) > 0:
            rules = []
            rule = None
            in_if = False
            in_then = False
            in_else = False
            for lnum, line in self.sections['[RULES]']:
                line = line.split(';')[0]
                words = line.split()
                if words == []:
                    continue
                if len(words) == 0:
                    continue
                if words[0].upper() == 'RULE':
                    if rule is not None:
                        rules.append(rule)
                    rule = _EpanetRule(words[1], inp_units, mass_units)
                    in_if = False
                    in_then = False
                    in_else = False
                elif words[0].upper() == 'IF':
                    in_if = True
                    in_then = False
                    in_else = False
                    rule.add_if(line)
                elif words[0].upper() == 'THEN':
                    in_if = False
                    in_then = True
                    in_else = False
                    rule.add_then(line)
                elif words[0].upper() == 'ELSE':
                    in_if = False
                    in_then = False
                    in_else = True
                    rule.add_else(line)
                elif words[0].upper() == 'PRIORITY':
                    in_if = False
                    in_then = False
                    in_else = False
                    rule.set_priority(words[1])
                elif in_if:
                    rule.add_if(line)
                elif in_then:
                    rule.add_then(line)
                elif in_else:
                    rule.add_else(line)
                else:
                    continue
            if rule is not None:
                rules.append(rule)
            for rule in rules:
                ctrl = rule.generate_control(wn)
                wn.add_control(ctrl.name, ctrl)
                logger.debug('Added %s', str(ctrl))
            # wn._en_rules = '\n'.join(self.sections['[RULES]'])
            #logger.warning('RULES are reapplied directly to an Epanet INP file on write; otherwise unsupported.')

        ### REACTIONS
        BulkReactionCoeff = QualParam.BulkReactionCoeff
        WallReactionCoeff = QualParam.WallReactionCoeff
        for lnum, line in self.sections['[REACTIONS]']:
            edata['lnum'] = lnum
            edata['sec'] = '[REACTIONS]'
            line = line.split(';')[0]
            current = line.split()
            if current == []:
                continue
            assert len(current) == 3, ('INP file option in [REACTIONS] block '
                                       'not recognized: ' + line)
            key1 = current[0].upper()
            key2 = current[1].upper()
            val3 = float(current[2])
            if key1 == 'ORDER':
                if key2 == 'BULK':
                    opts.bulk_rxn_order = int(float(current[2]))
                elif key2 == 'WALL':
                    opts.wall_rxn_order = int(float(current[2]))
                elif key2 == 'TANK':
                    opts.tank_rxn_order = int(float(current[2]))
            elif key1 == 'GLOBAL':
                if key2 == 'BULK':
                    opts.bulk_rxn_coeff = to_si(inp_units, val3, BulkReactionCoeff,
                                                mass_units=mass_units,
                                                reaction_order=opts.bulk_rxn_order)
                elif key2 == 'WALL':
                    opts.wall_rxn_coeff = to_si(inp_units, val3, WallReactionCoeff,
                                                mass_units=mass_units,
                                                reaction_order=opts.wall_rxn_order)
            elif key1 == 'BULK':
                pipe = wn.get_link(current[1])
                pipe.bulk_rxn_coeff = to_si(inp_units, val3, BulkReactionCoeff,
                                            mass_units=mass_units,
                                            reaction_order=opts.bulk_rxn_order)
            elif key1 == 'WALL':
                pipe = wn.get_link(current[1])
                pipe.wall_rxn_coeff = to_si(inp_units, val3, WallReactionCoeff,
                                            mass_units=mass_units,
                                            reaction_order=opts.wall_rxn_order)
            elif key1 == 'TANK':
                tank = wn.get_node(current[1])
                tank.bulk_rxn_coeff = to_si(inp_units, val3, BulkReactionCoeff,
                                            mass_units=mass_units,
                                            reaction_order=opts.bulk_rxn_order)
            elif key1 == 'LIMITING':
                opts.limiting_potential = float(current[2])
            elif key1 == 'ROUGHNESS':
                opts.roughness_correlation = float(current[2])
            else:
                raise RuntimeError('Reaction option not recognized: %s'%key1)

        ### TITLE
        if len(self.sections['[TITLE]']) > 0:
            pass
            # wn._en_title = '\n'.join(self.sections['[TITLE]'])
        else:
            pass

<<<<<<< HEAD
        ### Parse Energy
        for lnum, line in self.sections['[ENERGY]']:
            edata['lnum'] = lnum
            edata['sec'] = '[ENERGY]'
            edata['line'] = line
            line = line.split(';')[0]
            current = line.split()
            if current == []:
                continue
            # Only add head curves for pumps
            if current[0].upper() == 'GLOBAL':
                if current[1].upper() == 'PRICE':
                    wn._energy.global_price = float(current[2])
                elif current[1].upper() == 'PATTERN':
                    wn._energy.global_pattern = current[2]
                elif current[1].upper() in ['EFFIC', 'EFFICIENCY']:
                    wn._energy.global_efficiency = float(current[2])
                else:
                    logger.warning('Unknown entry in ENERGY section: %s', line)
            elif current[0].upper() == 'DEMAND':
                wn._energy.demand_charge = float(current[2])
            elif current[0].upper() == 'PUMP':
                pump_name = current[1]
                pump = wn._pumps[pump_name]
                if current[2].upper() == 'PRICE':
                    pump._energy_price = float(current[2])
                elif current[2].upper() == 'PATTERN':
                    pump._energy_pat = current[2]
                elif current[2].upper() in ['EFFIC', 'EFFICIENCY']:
                    curve_name = current[3]
                    curve_points = []
                    for point in self.curves[curve_name]:
                        x = to_si(inp_units, point[0], HydParam.Flow)
                        y = point[1]
                        curve_points.append((x, y))
                    wn.add_curve(curve_name, 'EFFICIENCY', curve_points)
                    curve = wn.get_curve(curve_name)
                    pump._efficiency = curve_name
                else:
                    logger.warning('Unknown entry in ENERGY section: %s', line)
            else:
                logger.warning('Unknown entry in ENERGY section: %s', line)

        ### Parse Demands
        if len(self.sections['[DEMANDS]']) > 0:
            # wn._en_demands = '\n'.join(self.sections['[DEMANDS]'])
            logger.warning('Multiple DEMANDS are reapplied directly to an Epanet INP file on write; otherwise unsupported.')
=======
        ### ENERGY
        if len(self.sections['[ENERGY]']) > 0:
            pass
>>>>>>> 66fa951e

        ### RULES
        if len(self.sections['[RULES]']) > 0:
            pass

        ### DEMANDS
        demand_num = 0
        for lnum, line in self.sections['[DEMANDS]']: # Private object on the WaterNetweorkModel
            edata['lnum'] = lnum
            edata['sec'] = '[DEMANDS]'
            line = line.split(';')[0]
            current = line.split()
            if current == []:
                continue
            demand_num = demand_num + 1
            if len(current) == 2:
                wn._add_demand('INP'+str(demand_num), current[0],
                                to_si(inp_units, float(current[1]), HydParam.Demand),
                                None)
            else:
                wn._add_demand('INP'+str(demand_num), current[0],
                                to_si(inp_units, float(current[1]), HydParam.Demand),
                                current[2])
<<<<<<< HEAD

        ### QUALITY
        for lnum, line in self.sections['[QUALITY]']: # Private attribute on junctions
            edata['lnum'] = lnum
            edata['sec'] = '[QUALITY]'
            line = line.split(';')[0]
            current = line.split()
            if current == []:
                continue
            node = wn.get_node(current[0])
            if wn.options.quality == 'CHEMICAL':
                quality = to_si(inp_units, float(current[1]), QualParam.Concentration, mass_units=mass_units)
            elif wn.options.quality == 'AGE':
                quality = to_si(inp_units, float(current[1]), QualParam.WaterAge)
            else :
                quality = float(current[1])
            node.initial_quality = quality

        ### EMITTERS
        for lnum, line in self.sections['[EMITTERS]']: # Private attribute on junctions
            edata['lnum'] = lnum
            edata['sec'] = '[EMITTERS]'
            line = line.split(';')[0]
            current = line.split()
            if current == []:
                continue
            junction = wn.get_node(current[0])
            junction._emitter_coefficient = to_si(inp_units, float(current[1]), HydParam.Flow)
=======
>>>>>>> 66fa951e

        ### QUALITY
        for lnum, line in self.sections['[QUALITY]']: # Private attribute on junctions
            edata['lnum'] = lnum
            edata['sec'] = '[QUALITY]'
            line = line.split(';')[0]
            current = line.split()
            if current == []:
                continue
            node = wn.get_node(current[0])
            if wn.options.quality == 'CHEMICAL':
                quality = to_si(inp_units, float(current[1]), QualParam.Concentration, mass_units=mass_units)
            elif wn.options.quality == 'AGE':
                quality = to_si(inp_units, float(current[1]), QualParam.WaterAge)
            else :
                quality = float(current[1])
            node.initial_quality = quality
            
        ### EMITTERS
        for lnum, line in self.sections['[EMITTERS]']: # Private attribute on junctions
            edata['lnum'] = lnum
            edata['sec'] = '[EMITTERS]'
            line = line.split(';')[0]
            current = line.split()
            if current == []:
                continue
            junction = wn.get_node(current[0])
            junction._emitter_coefficient = to_si(inp_units, float(current[1]), HydParam.Flow)
            
        if len(self.sections['[MIXING]']) > 0:
            pass

        if len(self.sections['[REPORT]']) > 0:
            pass

        if len(self.sections['[VERTICES]']) > 0:
            pass

        if len(self.sections['[LABELS]']) > 0:
            pass
<<<<<<< HEAD

        ### Parse Backdrop
        for lnum, line in self.sections['[BACKDROP]']:
            line = line.split(';')[0]
            current = line.split()
            if current == []:
                continue
            key = current[0].upper()
            if key == 'DIMENSIONS' and len(current) > 4:
                wn._backdrop.dimensions = [current[1], current[2], current[3], current[4]]
            elif key == 'UNITS' and len(current) > 1:
                wn._backdrop.units = current[1]
            elif key == 'FILE' and len(current) > 1:
                wn._backdrop.filename = current[1]
            elif key == 'OFFSET' and len(current) > 2:
                wn._backdrop.offset = [current[1], current[2]]

=======

        if len(self.sections['[BACKDROP]']) > 0:
            pass

>>>>>>> 66fa951e
        ### TAGS
        for lnum, line in self.sections['[TAGS]']: # Private attribute on nodes and links
            edata['lnum'] = lnum
            edata['sec'] = '[TAGS]'
            line = line.split(';')[0]
            current = line.split()
            if current == []:
                continue
            if current[0] == 'NODE':
                node = wn.get_node(current[1])
                node.tag = current[2]
            elif current[0] == 'LINK':
                link = wn.get_link(current[1])
                link.tag = current[2]
            else:
                continue

        # Set the _inpfile io data inside the water network, so it is saved somewhere
        wn._inpfile = self
        return wn

    def write(self, filename, wn, units=None):
        """Write the current network into an EPANET inp file.

        Parameters
        ----------
        filename : str
            Name of the inp file. example - Net3_adjusted_demands.inp
        units : str, int or FlowUnits
            Name of the units being written to the inp file.
        """

        if units is not None and isinstance(units, str):
            units=units.upper()
            inp_units = FlowUnits[units]
        elif units is not None and isinstance(units, FlowUnits):
            inp_units = units
        elif units is not None and isinstance(units, int):
            inp_units = FlowUnits(units)
        elif self.flow_units is not None:
            inp_units = self.flow_units
        else:
            inp_units = FlowUnits.GPM
        if self.mass_units is not None:
            mass_units = self.mass_units
        else:
            mass_units = MassUnits.mg
        if not isinstance(wn, WaterNetworkModel):
            raise ValueError('Must pass a WaterNetworkModel object')
        with io.open(filename, 'wb') as f:

            ### TITLE
            if wn.name is not None:
                f.write('; Filename: {0}\n'.format(wn.name).encode('ascii'))
                f.write('; WNTR: {}\n; Created: {:%Y-%m-%d %H:%M:%S}\n'.format(wntr.__version__, datetime.datetime.now()).encode('ascii'))
            f.write('[TITLE]\n'.encode('ascii'))
            for lnum, line in self.sections['[TITLE]']:
                f.write('{}\n'.format(line).encode('ascii'))
            f.write('\n'.encode('ascii'))

            ### JUNCTIONS
            f.write('[JUNCTIONS]\n'.encode('ascii'))
            f.write(_JUNC_LABEL.format(';ID', 'Elevation', 'Demand', 'Pattern').encode('ascii'))
            nnames = list(wn._junctions.keys())
            nnames.sort()
            for junction_name in nnames:
                junction = wn._junctions[junction_name]
                E = {'name': junction_name,
                     'elev': from_si(inp_units, junction.elevation, HydParam.Elevation),
                     'dem': from_si(inp_units, junction.base_demand, HydParam.Demand),
                     'pat': '',
                     'com': ';'}
                if junction.demand_pattern_name is not None:
                    E['pat'] = junction.demand_pattern_name
                f.write(_JUNC_ENTRY.format(**E).encode('ascii'))
            f.write('\n'.encode('ascii'))

            ### RESERVOIRS
            f.write('[RESERVOIRS]\n'.encode('ascii'))
            f.write(_RES_LABEL.format(';ID', 'Head', 'Pattern').encode('ascii'))
            nnames = list(wn._reservoirs.keys())
            nnames.sort()
            for reservoir_name in nnames:
                reservoir = wn._reservoirs[reservoir_name]
                E = {'name': reservoir_name,
                     'head': from_si(inp_units, reservoir.base_head, HydParam.HydraulicHead),
                     'com': ';'}
                if reservoir.head_pattern_name is None:
                    E['pat'] = ''
                else:
                    E['pat'] = reservoir.head_pattern_name
                f.write(_RES_ENTRY.format(**E).encode('ascii'))
            f.write('\n'.encode('ascii'))

            ### TANKS
            f.write('[TANKS]\n'.encode('ascii'))
            f.write(_TANK_LABEL.format(';ID', 'Elevation', 'Init Level', 'Min Level', 'Max Level',
                                       'Diameter', 'Min Volume', 'Volume Curve').encode('ascii'))
            nnames = list(wn._tanks.keys())
            nnames.sort()
            for tank_name in nnames:
                tank = wn._tanks[tank_name]
                E = {'name': tank_name,
                     'elev': from_si(inp_units, tank.elevation, HydParam.Elevation),
                     'initlev': from_si(inp_units, tank.init_level, HydParam.HydraulicHead),
                     'minlev': from_si(inp_units, tank.min_level, HydParam.HydraulicHead),
                     'maxlev': from_si(inp_units, tank.max_level, HydParam.HydraulicHead),
                     'diam': from_si(inp_units, tank.diameter, HydParam.TankDiameter),
                     'minvol': from_si(inp_units, tank.min_vol, HydParam.Volume),
                     'curve': '',
                     'com': ';'}
                if tank.vol_curve is not None:
                    E['curve'] = tank.vol_curve
                f.write(_TANK_ENTRY.format(**E).encode('ascii'))
            f.write('\n'.encode('ascii'))

            ### PIPES
            f.write('[PIPES]\n'.encode('ascii'))
            f.write(_PIPE_LABEL.format(';ID', 'Node1', 'Node2', 'Length', 'Diameter',
                                       'Roughness', 'Minor Loss', 'Status').encode('ascii'))
            lnames = list(wn._pipes.keys())
            lnames.sort()
            for pipe_name in lnames:
                pipe = wn._pipes[pipe_name]
                E = {'name': pipe_name,
                     'node1': pipe.start_node,
                     'node2': pipe.end_node,
                     'len': from_si(inp_units, pipe.length, HydParam.Length),
                     'diam': from_si(inp_units, pipe.diameter, HydParam.PipeDiameter),
                     'rough': pipe.roughness,
                     'mloss': pipe.minor_loss,
                     'status': pipe.get_base_status().name,
                     'com': ';'}
                if pipe.cv:
                    E['status'] = 'CV'
                f.write(_PIPE_ENTRY.format(**E).encode('ascii'))
            f.write('\n'.encode('ascii'))

            ### PUMPS
            f.write('[PUMPS]\n'.encode('ascii'))
            f.write(_PUMP_LABEL.format(';ID', 'Node1', 'Node2', 'Parameters').encode('ascii'))
            lnames = list(wn._pumps.keys())
            lnames.sort()
            for pump_name in lnames:
                pump = wn._pumps[pump_name]
                E = {'name': pump_name,
                     'node1': pump.start_node,
                     'node2': pump.end_node,
                     'ptype': pump.info_type,
                     'params': '',
                     'com': ';'}
                if pump.info_type == 'HEAD':
                    E['params'] = pump.curve.name
                elif pump.info_type == 'POWER':
                    E['params'] = str(from_si(inp_units, pump.power, HydParam.Power))
                else:
                    raise RuntimeError('Only head or power info is supported of pumps.')
                f.write(_PUMP_ENTRY.format(**E).encode('ascii'))
            f.write('\n'.encode('ascii'))

            ### VALVES
            f.write('[VALVES]\n'.encode('ascii'))
            f.write(_VALVE_LABEL.format(';ID', 'Node1', 'Node2', 'Diameter', 'Type', 'Setting', 'Minor Loss').encode('ascii'))
            lnames = list(wn._valves.keys())
            lnames.sort()
            for valve_name in lnames:
                valve = wn._valves[valve_name]
                E = {'name': valve_name,
                     'node1': valve.start_node,
                     'node2': valve.end_node,
                     'diam': from_si(inp_units, valve.diameter, HydParam.PipeDiameter),
                     'vtype': valve.valve_type,
                     'set': valve._base_setting,
                     'mloss': valve.minor_loss,
                     'com': ';'}
                valve_type = valve.valve_type
                if valve_type in ['PRV', 'PSV', 'PBV']:
                    valve_set = from_si(inp_units, valve._base_setting, HydParam.Pressure)
                elif valve_type == 'FCV':
                    valve_set = from_si(inp_units, valve._base_setting, HydParam.Flow)
                elif valve_type == 'TCV':
                    valve_set = valve._base_setting
                elif valve_type == 'GPV':
                    valve_set = valve._base_setting
                E['set'] = valve_set
                f.write(_VALVE_ENTRY.format(**E).encode('ascii'))
            f.write('\n'.encode('ascii'))

            ### STATUS
            f.write('[STATUS]\n'.encode('ascii'))
            f.write( '{:10s} {:10s}\n'.format(';ID', 'Setting').encode('ascii'))
            for link_name, link in wn.links(Pump):
                if link.get_base_status() == LinkStatus.CLOSED.value:
                    f.write('{:10s} {:10s}\n'.format(link_name,
                            LinkStatus(link.get_base_status()).name).encode('ascii'))
            for link_name, link in wn.links(Valve):
                if link.get_base_status() == LinkStatus.CLOSED.value or link.get_base_status() == LinkStatus.Open.value:
                    f.write('{:10s} {:10s}\n'.format(link_name,
                            LinkStatus(link.get_base_status()).name).encode('ascii'))
            f.write('\n'.encode('ascii'))

            ### PATTERNS
            num_columns = 8
            f.write('[PATTERNS]\n'.encode('ascii'))
            f.write('{:10s} {:10s}\n'.format(';ID', 'Multipliers').encode('ascii'))
            for pattern_name, pattern in wn._patterns.items():
                count = 0
                for i in pattern:
                    if count % num_columns == 0:
                        f.write('\n{:s} {:f}'.format(pattern_name, i).encode('ascii'))
                    else:
                        f.write(' {:f}'.format(i).encode('ascii'))
                    count += 1
                f.write('\n'.encode('ascii'))
            f.write('\n'.encode('ascii'))

            ### CURVES
            f.write('[CURVES]\n'.encode('ascii'))
            f.write(_CURVE_LABEL.format(';ID', 'X-Value', 'Y-Value').encode('ascii'))
            for curve_name, curve in wn._curves.items():
                if curve.curve_type == 'VOLUME':
                    f.write(';VOLUME: {}\n'.format(curve_name).encode('ascii'))
                    for point in curve.points:
                        x = from_si(inp_units, point[0], HydParam.Length)
                        y = from_si(inp_units, point[1], HydParam.Volume)
                        f.write(_CURVE_ENTRY.format(name=curve_name, x=x, y=y, com=';').encode('ascii'))
                elif curve.curve_type == 'HEAD':
                    f.write(';PUMP: {}\n'.format(curve_name).encode('ascii'))
                    for point in curve.points:
                        x = from_si(inp_units, point[0], HydParam.Flow)
                        y = from_si(inp_units, point[1], HydParam.HydraulicHead)
                        f.write(_CURVE_ENTRY.format(name=curve_name, x=x, y=y, com=';').encode('ascii'))
                elif curve.curve_type == 'EFFICIENCY':
                    f.write(';EFFICIENCY: {}\n'.format(curve_name).encode('ascii'))
                    for point in curve.points:
                        x = from_si(inp_units, point[0], HydParam.Flow)
                        y = point[1]
                        f.write(_CURVE_ENTRY.format(name=curve_name, x=x, y=y, com=';').encode('ascii'))
                elif curve.curve_type == 'HEADLOSS':
                    f.write(';HEADLOSS: {}\n'.format(curve_name).encode('ascii'))
                    for point in curve.points:
                        x = from_si(inp_units, point[0], HydParam.Flow)
                        y = from_si(inp_units, point[1], HydParam.HeadLoss)
                        f.write(_CURVE_ENTRY.format(name=curve_name, x=x, y=y, com=';').encode('ascii'))
                f.write('\n'.encode('ascii'))
            f.write('\n'.encode('ascii'))

            ### CONTROLS
            f.write( '[CONTROLS]\n'.encode('ascii'))
            # Time controls and conditional controls only
            for text, all_control in wn._control_dict.items():
                if isinstance(all_control,wntr.network.TimeControl):
                    entry = 'Link {link} {setting} AT {compare} {time:g}\n'
                    vals = {'link': all_control._control_action._target_obj_ref.name,
                            'setting': 'OPEN',
                            'compare': 'TIME',
                            'time': int(all_control._run_at_time / 3600.0)}
                    if all_control._control_action._attribute.lower() == 'status':
                        vals['setting'] = LinkStatus(all_control._control_action._value).name
                    else:
                        vals['setting'] = str(float(all_control._control_action._value))
                    if all_control._daily_flag:
                        vals['compare'] = 'CLOCKTIME'
                    f.write(entry.format(**vals).encode('ascii'))
                elif isinstance(all_control,wntr.network.ConditionalControl):
                    entry = 'Link {link} {setting} IF Node {node} {compare} {thresh}\n'
                    vals = {'link': all_control._control_action._target_obj_ref.name,
                            'setting': 'OPEN',
                            'node': all_control._source_obj.name,
                            'compare': 'above',
                            'thresh': 0.0}
                    if all_control._control_action._attribute.lower() == 'status':
                        vals['setting'] = LinkStatus(all_control._control_action._value).name
                    else:
                        vals['setting'] = str(float(all_control._control_action._value))
                    if all_control._operation is np.less:
                        vals['compare'] = 'below'
                    threshold = all_control._threshold - all_control._source_obj.elevation
                    vals['thresh'] = from_si(inp_units, threshold, HydParam.HydraulicHead)
                    f.write(entry.format(**vals).encode('ascii'))
                elif not isinstance(all_control, wntr.network.controls.IfThenElseControl):
                    raise RuntimeError('Unknown control for EPANET INP files: %s' % type(all_control))
            f.write('\n'.encode('ascii'))
<<<<<<< HEAD
=======
            
>>>>>>> 66fa951e
            ### RULES
            f.write('[RULES]\n'.encode('ascii'))
            for text, all_control in wn._control_dict.items():
                entry = '{}\n'
                if isinstance(all_control, wntr.network.controls.IfThenElseControl):
                    rule = _EpanetRule('blah', inp_units, mass_units)
                    rule.from_if_then_else(all_control)
                    f.write(entry.format(str(rule)).encode('ascii'))
            f.write('\n'.encode('ascii'))

            ### SOURCES
            f.write('[SOURCES]\n'.encode('ascii'))
            entry = '{:10s} {:10s} {:10s} {:10s}\n'
            label = '{:10s} {:10s} {:10s} {:10s}\n'
            f.write(label.format(';Node', 'Type', 'Quality', 'Pattern').encode('ascii'))
            nsources = list(wn._sources.keys())
            nsources.sort()
            for source_name in nsources:
                source = wn._sources[source_name]

                if source.source_type.upper() == 'MASS':
                    strength = from_si(inp_units, source.quality, QualParam.SourceMassInject, mass_units)
                else: # CONC, SETPOINT, FLOWPACED
                    strength = from_si(inp_units, source.quality, QualParam.Concentration, mass_units)

                E = {'node': source.node_name,
                     'type': source.source_type,
                     'quality': str(strength),
                     'pat': ''}
                if source.pattern_name is not None:
                    E['pat'] = source.pattern_name
                f.write(entry.format(E['node'], E['type'], str(E['quality']), E['pat']).encode('ascii'))
            f.write('\n'.encode('ascii'))
<<<<<<< HEAD

=======
            
>>>>>>> 66fa951e
            ### DEMANDS
            f.write('[DEMANDS]\n'.encode('ascii'))
            entry = '{:10s} {:10s} {:10s}\n'
            label = '{:10s} {:10s} {:10s}\n'
            f.write(label.format(';ID', 'Demand', 'Pattern').encode('ascii'))
            ndemands = list(wn._demands.keys())
            ndemands.sort()
            for demand_name in ndemands:
                demand = wn._demands[demand_name]
                E = {'node': demand.junction_name,
                     'base': from_si(inp_units, demand.base_demand, HydParam.Demand),
                     'pat': ''}
                if demand.demand_pattern_name is not None:
                    E['pat'] = demand.demand_pattern_name
                f.write(entry.format(E['node'], str(E['base']), E['pat']).encode('ascii'))
            f.write('\n'.encode('ascii'))
<<<<<<< HEAD

=======
            
>>>>>>> 66fa951e
            ### EMITTERS
            f.write('[EMITTERS]\n'.encode('ascii'))
            entry = '{:10s} {:10s}\n'
            label = '{:10s} {:10s}\n'
            f.write(label.format(';ID', 'Flow coefficient').encode('ascii'))
            njunctions = list(wn._junctions.keys())
            njunctions.sort()
            for junction_name in njunctions:
                junction = wn._junctions[junction_name]
                if junction._emitter_coefficient:
                    val = from_si(inp_units, junction._emitter_coefficient, HydParam.Flow)
                    f.write(entry.format(junction_name, str(val)).encode('ascii'))
            f.write('\n'.encode('ascii'))
<<<<<<< HEAD

=======
            
>>>>>>> 66fa951e
            ### QUALITY
            f.write('[QUALITY]\n'.encode('ascii'))
            entry = '{:10s} {:10s}\n'
            label = '{:10s} {:10s}\n'
            nnodes = list(wn._nodes.keys())
            nnodes.sort()
            for node_name in nnodes:
                node = wn._nodes[node_name]
                if node.initial_quality:
                    if wn.options.quality == 'CHEMICAL':
                        quality = from_si(inp_units, node.initial_quality, QualParam.Concentration, mass_units=mass_units)
                    elif wn.options.quality == 'AGE':
                        quality = to_si(inp_units, node.initial_quality, QualParam.WaterAge)
                    else:
                        quality = node.initial_quality
                    f.write(entry.format(node_name, str(quality)).encode('ascii'))
            f.write('\n'.encode('ascii'))
<<<<<<< HEAD

=======
            
>>>>>>> 66fa951e
            ### REPORT
            f.write('[REPORT]\n'.encode('ascii'))
            if len(self.sections['[REPORT]']) > 0:
                for lnum, line in self.sections['[REPORT]']:
                    f.write('{}\n'.format(line).encode('ascii'))
            else:
                f.write('Status Yes\n'.encode('ascii'))
                f.write('Summary yes\n'.encode('ascii'))
            f.write('\n'.encode('ascii'))

            ### OPTIONS
            f.write('[OPTIONS]\n'.encode('ascii'))
            entry_string = '{:20s} {:20s}\n'
            entry_float = '{:20s} {:g}\n'
            f.write(entry_string.format('UNITS', inp_units.name).encode('ascii'))
            f.write(entry_string.format('HEADLOSS', wn.options.headloss).encode('ascii'))
            if wn.options.hydraulics is not None:
                f.write('{:20s} {:s} {:<30s}\n'.format('HYDRAULICS', wn.options.hydraulics, wn.options.hydraulics_filename).encode('ascii'))
            if wn.options.quality_value is None:
                f.write(entry_string.format('QUALITY', wn.options.quality).encode('ascii'))
            else:
                f.write('{:20s} {} {}\n'.format('QUALITY', wn.options.quality, wn.options.quality_value).encode('ascii'))
            f.write(entry_float.format('VISCOSITY', wn.options.viscosity).encode('ascii'))
            f.write(entry_float.format('DIFFUSIVITY', wn.options.diffusivity).encode('ascii'))
            f.write(entry_float.format('SPECIFIC GRAVITY', wn.options.specific_gravity).encode('ascii'))
            f.write(entry_float.format('TRIALS', wn.options.trials).encode('ascii'))
            f.write(entry_float.format('ACCURACY', wn.options.accuracy).encode('ascii'))
            f.write(entry_float.format('CHECKFREQ', wn.options.checkfreq).encode('ascii'))
            if wn.options.unbalanced_value is None:
                f.write(entry_string.format('UNBALANCED', wn.options.unbalanced).encode('ascii'))
            else:
                f.write('{:20s} {:s} {:d}\n'.format('UNBALANCED', wn.options.unbalanced, wn.options.unbalanced_value).encode('ascii'))
            if wn.options.pattern is not None:
                f.write(entry_string.format('PATTERN', wn.options.pattern).encode('ascii'))
            f.write(entry_float.format('DEMAND MULTIPLIER', wn.options.demand_multiplier).encode('ascii'))
            f.write(entry_float.format('EMITTER EXPONENT', wn.options.emitter_exponent).encode('ascii'))
            f.write(entry_float.format('TOLERANCE', wn.options.tolerance).encode('ascii'))
            if wn.options.map is not None:
                f.write(entry_string.format('MAP', wn.options.map).encode('ascii'))

            f.write('\n'.encode('ascii'))

            ### REACTIONS
            f.write( '[REACTIONS]\n'.encode('ascii'))
            entry_int = ' {:s} {:s} {:d}\n'
            entry_float = ' {:s} {:s} {:<10.4f}\n'
            f.write(entry_int.format('ORDER', 'BULK', int(wn.options.bulk_rxn_order)).encode('ascii'))
            f.write(entry_int.format('ORDER', 'WALL', int(wn.options.wall_rxn_order)).encode('ascii'))
            f.write(entry_int.format('ORDER', 'TANK', int(wn.options.tank_rxn_order)).encode('ascii'))
            f.write(entry_float.format('GLOBAL','BULK',
                                       from_si(inp_units,
                                               wn.options.bulk_rxn_coeff,
                                               QualParam.BulkReactionCoeff,
                                               mass_units=mass_units,
                                               reaction_order=wn.options.bulk_rxn_order)).encode('ascii'))
            f.write(entry_float.format('GLOBAL','WALL',
                                       from_si(inp_units,
                                               wn.options.wall_rxn_coeff,
                                               QualParam.WallReactionCoeff,
                                               mass_units=mass_units,
                                               reaction_order=wn.options.wall_rxn_order)).encode('ascii'))
            if wn.options.limiting_potential is not None:
                f.write(entry_float.format('LIMITING','POTENTIAL',wn.options.limiting_potential).encode('ascii'))
            if wn.options.roughness_correlation is not None:
                f.write(entry_float.format('ROUGHNESS','CORRELATION',wn.options.roughness_correlation).encode('ascii'))
            for tank_name, tank in wn.nodes(Tank):
                if tank.bulk_rxn_coeff is not None:
                    f.write(entry_float.format('TANK',tank_name,
                                               from_si(inp_units,
                                                       tank.bulk_rxn_coeff,
                                                       QualParam.BulkReactionCoeff,
                                                       mass_units=mass_units,
                                                       reaction_order=wn.options.bulk_rxn_order)).encode('ascii'))
            for pipe_name, pipe in wn.links(Pipe):
                if pipe.bulk_rxn_coeff is not None:
                    f.write(entry_float.format('BULK',pipe_name,
                                               from_si(inp_units,
                                                       pipe.bulk_rxn_coeff,
                                                       QualParam.BulkReactionCoeff,
                                                       mass_units=mass_units,
                                                       reaction_order=wn.options.bulk_rxn_order)).encode('ascii'))
                if pipe.wall_rxn_coeff is not None:
                    f.write(entry_float.format('WALL',pipe_name,
                                               from_si(inp_units,
                                                       pipe.wall_rxn_coeff,
                                                       QualParam.WallReactionCoeff,
                                                       mass_units=mass_units,
                                                       reaction_order=wn.options.wall_rxn_order)).encode('ascii'))
            f.write('\n'.encode('ascii'))

            ### TIMES
            f.write('[TIMES]\n'.encode('ascii'))
            entry = '{:20s} {:10s}\n'
            time_entry = '{:20s} {:02d}:{:02d}:{:02d}\n'
            hrs, mm, sec = _sec_to_string(wn.options.duration)
            f.write(time_entry.format('DURATION', hrs, mm, sec).encode('ascii'))
            hrs, mm, sec = _sec_to_string(wn.options.hydraulic_timestep)
            f.write(time_entry.format('HYDRAULIC TIMESTEP', hrs, mm, sec).encode('ascii'))
            hrs, mm, sec = _sec_to_string(wn.options.pattern_timestep)
            f.write(time_entry.format('PATTERN TIMESTEP', hrs, mm, sec).encode('ascii'))
            hrs, mm, sec = _sec_to_string(wn.options.pattern_start)
            f.write(time_entry.format('PATTERN START', hrs, mm, sec).encode('ascii'))
            hrs, mm, sec = _sec_to_string(wn.options.report_timestep)
            f.write(time_entry.format('REPORT TIMESTEP', hrs, mm, sec).encode('ascii'))
            hrs, mm, sec = _sec_to_string(wn.options.report_start)
            f.write(time_entry.format('REPORT START', hrs, mm, sec).encode('ascii'))

            hrs, mm, sec = _sec_to_string(wn.options.start_clocktime)
            if hrs < 12:
                time_format = ' AM'
            else:
                hrs -= 12
                time_format = ' PM'
            f.write('{:20s} {:02d}:{:02d}:{:02d}{:s}\n'.format('START CLOCKTIME', hrs, mm, sec, time_format).encode('ascii'))

            hrs, mm, sec = _sec_to_string(wn.options.quality_timestep)
            f.write(time_entry.format('QUALITY TIMESTEP', hrs, mm, sec).encode('ascii'))
            hrs, mm, sec = _sec_to_string(wn.options.rule_timestep)

            ### TODO: RULE TIMESTEP is not written?!
            # f.write(time_entry.format('RULE TIMESTEP', hrs, mm, int(sec)).encode('ascii'))
            f.write(entry.format('STATISTIC', wn.options.statistic).encode('ascii'))
            f.write('\n'.encode('ascii'))

            ### COORDINATES
            f.write('[COORDINATES]\n'.encode('ascii'))
            entry = '{:10s} {:10g} {:10g}\n'
            label = '{:10s} {:10s} {:10s}\n'
            f.write(label.format(';Node', 'X-Coord', 'Y-Coord').encode('ascii'))
            coord = nx.get_node_attributes(wn._graph, 'pos')
            for key, val in coord.items():
                f.write(entry.format(key, val[0], val[1]).encode('ascii'))
            f.write('\n'.encode('ascii'))

<<<<<<< HEAD
            ### Backdrop
            if wn._backdrop is not None:
                f.write('[BACKDROP]\n'.encode('ascii'))
                f.write('{}'.format(wn._backdrop).encode('ascii'))
                f.write('\n'.encode('ascii'))

            ### Energy
            f.write('[ENERGY]\n'.encode('ascii'))
            if wn._energy is not None:
                if wn._energy.global_price is not None:
                    f.write('GLOBAL PRICE   {:.4f}\n'.format(wn._energy.global_price).encode('ascii'))
                if wn._energy.global_pattern is not None:
                    f.write('GLOBAL PATTERN {:s}\n'.format(wn._energy.global_pattern).encode('ascii'))
                if wn._energy.global_efficiency is not None:
                    f.write('GLOBAL EFFIC   {:.4f}\n'.format(wn._energy.global_efficiency).encode('ascii'))
                if wn._energy.demand_charge is not None:
                    f.write('DEMAND CHARGE  {:.4f}\n'.format(wn._energy.demand_charge).encode('ascii'))
            lnames = list(wn._pumps.keys())
            lnames.sort()
            for pump_name in lnames:
                pump = wn._pumps[pump_name]
                if pump._efficiency is not None:
                    f.write('PUMP {:10s} EFFIC   {:s}\n'.format(pump_name, pump._efficiency).encode('ascii'))
                if pump._energy_price is not None:
                    f.write('PUMP {:10s} PRICE   {:s}\n'.format(pump_name, pump._energy_price).encode('ascii'))
                if pump._energy_pat is not None:
                    f.write('PUMP {:10s} PATTERN {:s}\n'.format(pump_name, pump._energy_pat).encode('ascii'))
            f.write('\n'.encode('ascii'))

            unmodified = ['[LABELS]',
                          '[MIXING]', '[REPORT]', '[RULES]', '[VERTICES]']

=======
            unmodified = ['[BACKDROP]', '[ENERGY]', '[LABELS]', 
                          '[MIXING]', '[REPORT]', '[RULES]', '[VERTICES]']
            
>>>>>>> 66fa951e
            ### TAGS
            f.write('[TAGS]\n'.encode('ascii'))
            entry = '{:10s} {:10s} {:10s}\n'
            label = '{:10s} {:10s} {:10s}\n'
            nnodes = list(wn._nodes.keys())
            nnodes.sort()
            for node_name in nnodes:
                node = wn._nodes[node_name]
                if node.tag:
                    f.write(entry.format('NODE', node_name, node.tag).encode('ascii'))
            nlinks = list(wn._links.keys())
            nlinks.sort()
            for link_name in nlinks:
                link = wn._links[link_name]
                if link.tag:
                    f.write(entry.format('LINK', link_name, link.tag).encode('ascii'))
            f.write('\n'.encode('ascii'))
<<<<<<< HEAD

=======
            
>>>>>>> 66fa951e
            for section in unmodified:
                if len(self.sections[section]) > 0:
                    logger.debug('Writting data from original epanet file: %s', section)
                    f.write('{0}\n'.format(section).encode('ascii'))
                    for lnum, line in self.sections[section]:
                        f.write('{0}\n'.format(line).encode('ascii'))
                    f.write('\n'.encode('ascii'))

            f.write('[END]\n'.encode('ascii'))


class _EpanetRule(object):
    """contains the text for an EPANET rule"""
    def __init__(self, ruleID, inp_units=None, mass_units=None):
        self.inp_units = inp_units
        self.mass_units = mass_units
        self.ruleID = ruleID
        self._if_clauses = []
        self._then_clauses = []
        self._else_clauses = []
        self.priority = 0

    def from_if_then_else(self, control):
        """Create a rule from an IfThenElseControl object"""
        if isinstance(control, IfThenElseControl):
            self.ruleID = control.name
            self.add_control_condition(control._condition)
            for ct, action in enumerate(control._then_actions):
                if ct == 0:
                    self.add_action_on_true(action)
                else:
                    self.add_action_on_true(action, '  AND')
            for ct, action in enumerate(control._else_actions):
                if ct == 0:
                    self.add_action_on_false(action)
                else:
                    self.add_action_on_false(action, '  AND')
            self.set_priority(control._priority)
        else:
            raise ValueError('Invalid control type for rules: %s'%control.__class__.__name__)

    def add_if(self, clause):
        """Add an "if/and/or" clause from an INP file"""
        self._if_clauses.append(clause)

    def add_control_condition(self, condition, prefix=' IF'):
        """Add a ControlCondition from an IfThenElseControl"""
        if isinstance(condition, OrCondition):
            self.add_control_condition(condition._condition_1, prefix)
            self.add_control_condition(condition._condition_2, '  OR')
        elif isinstance(condition, AndCondition):
            self.add_control_condition(condition._condition_1, prefix)
            self.add_control_condition(condition._condition_2, '  AND')
        elif isinstance(condition, TimeOfDayCondition):
            fmt = '{} SYSTEM CLOCKTIME {} {}'
            clause = fmt.format(prefix, condition._relation.text, condition._sec_to_clock(condition._threshold))
            self.add_if(clause)
        elif isinstance(condition, SimTimeCondition):
            fmt = '{} SYSTEM TIME {} {}'
            clause = fmt.format(prefix, condition._relation.text, condition._sec_to_hours_min_sec(condition._threshold))
            self.add_if(clause)
        elif isinstance(condition, ValueCondition):
            fmt = '{} {} {} {} {} {}'  # CONJ, TYPE, ID, ATTRIBUTE, RELATION, THRESHOLD
            attr = condition._source_attr
            val_si = condition._repr_value(attr, condition._threshold)
            if attr.lower() in ['demand']:
                value = '{:.6g}'.format(from_si(self.inp_units, val_si, HydParam.Demand))
            elif attr.lower() in ['head', 'level']:
                value = '{:.6g}'.format(from_si(self.inp_units, val_si, HydParam.HydraulicHead))
            elif attr.lower() in ['flow']:
                value = '{:.6g}'.format(from_si(self.inp_units, val_si, HydParam.Flow))
            elif attr.lower() in ['pressure']:
                value = '{:.6g}'.format(from_si(self.inp_units, val_si, HydParam.Flow))
            elif attr.lower() in ['setting']:
                value = '{:.6g}'.format(val_si)
            else: # status
                value = val_si
            clause = fmt.format(prefix, condition._source_obj.__class__.__name__,
                                condition._source_obj.name, condition._source_attr,
                                condition._relation.symbol, value)
            self.add_if(clause)
        else:
            raise ValueError('Unknown ControlCondition for EPANET Rules')

    def add_then(self, clause):
        """Add a "then/and" clause from an INP file"""
        self._then_clauses.append(clause)

    def add_action_on_true(self, action, prefix=' THEN'):
        """Add a "then" action from an IfThenElseControl"""
        if isinstance(action, ControlAction):
            fmt = '{} {} {} {} = {}'
            attr = action._attribute
            val_si = action._repr_value()
            if attr.lower() in ['demand']:
                value = '{:.6g}'.format(from_si(self.inp_units, val_si, HydParam.Demand))
            elif attr.lower() in ['head', 'level']:
                value = '{:.6g}'.format(from_si(self.inp_units, val_si, HydParam.HydraulicHead))
            elif attr.lower() in ['flow']:
                value = '{:.6g}'.format(from_si(self.inp_units, val_si, HydParam.Flow))
            elif attr.lower() in ['pressure']:
                value = '{:.6g}'.format(from_si(self.inp_units, val_si, HydParam.Flow))
            elif attr.lower() in ['setting']:
                value = '{:.6g}'.format(val_si)
            else: # status
                value = val_si
            clause = fmt.format(prefix, action._target_obj_ref.__class__.__name__,
                                action._target_obj_ref.name, action._attribute,
                                value)
            self.add_then(clause)

    def add_else(self, clause):
        """Add an "else/and" clause from an INP file"""
        self._else_clauses.append(clause)

    def add_action_on_false(self, action, prefix=' ELSE'):
        """Add an "else" action from an IfThenElseControl"""
        if isinstance(action, ControlAction):
            fmt = '{} {} {} {} = {}'
            attr = action._attribute
            val_si = action._repr_value()
            if attr.lower() in ['demand']:
                value = '{:.6g}'.format(from_si(self.inp_units, val_si, HydParam.Demand))
            elif attr.lower() in ['head', 'level']:
                value = '{:.6g}'.format(from_si(self.inp_units, val_si, HydParam.HydraulicHead))
            elif attr.lower() in ['flow']:
                value = '{:.6g}'.format(from_si(self.inp_units, val_si, HydParam.Flow))
            elif attr.lower() in ['pressure']:
                value = '{:.6g}'.format(from_si(self.inp_units, val_si, HydParam.Flow))
            elif attr.lower() in ['setting']:
                value = '{:.6g}'.format(val_si)
            else: # status
                value = val_si
            clause = fmt.format(prefix, action._target_obj_ref.__class__.__name__,
                                action._target_obj_ref.name, action._attribute,
                                value)
            self.add_else(clause)

    def set_priority(self, priority):
        self.priority = int(priority)

    def __str__(self):
        if self.priority >= 0:
            if len(self._else_clauses) > 0:
                return 'RULE {}\n{}\n{}\n{}\nPRIORITY {}\n; end of rule\n'.format(self.ruleID, '\n'.join(self._if_clauses), '\n'.join(self._then_clauses), '\n'.join(self._else_clauses), self.priority)
            else:
                return 'RULE {}\n{}\n{}\nPRIORITY {}\n; end of rule\n'.format(self.ruleID, '\n'.join(self._if_clauses), '\n'.join(self._then_clauses), self.priority)
        else:
            if len(self._else_clauses) > 0:
                return 'RULE {}\n{}\n{}\n{}\n; end of rule\n'.format(self.ruleID, '\n'.join(self._if_clauses), '\n'.join(self._then_clauses), '\n'.join(self._else_clauses))
            else:
                return 'RULE {}\n{}\n{}\n; end of rule\n'.format(self.ruleID, '\n'.join(self._if_clauses), '\n'.join(self._then_clauses))

    def generate_control(self, model):
        condition_list = []
        for line in self._if_clauses:
            condition = None
            words = line.split()
            if words[1].upper() == 'SYSTEM':
                if words[2].upper() == 'DEMAND':
                    ### TODO: system demand
                    pass
                elif words[2].upper() == 'TIME':
                    condition = SimTimeCondition(model, words[3].encode('ascii'), ' '.join(words[4:]).encode('ascii'))
                else:
                    condition = TimeOfDayCondition(model, words[3].encode('ascii'), ' '.join(words[4:]).encode('ascii'))
            else:
                attr = words[3].lower()
                value = ValueCondition._parse_value(words[5])
                if attr.lower() in ['demand']:
                    value = to_si(self.inp_units, value, HydParam.Demand)
                elif attr.lower() in ['head', 'level']:
                    value = to_si(self.inp_units, value, HydParam.HydraulicHead)
                elif attr.lower() in ['flow']:
                    value = to_si(self.inp_units, value, HydParam.Flow)
                elif attr.lower() in ['pressure']:
                    value = to_si(self.inp_units, value, HydParam.Flow)
                if words[1].upper() in ['NODE', 'JUNCTION', 'RESERVOIR', 'TANK']:
                    condition = ValueCondition(model.get_node(words[2].encode('ascii')), words[3].lower(), words[4].lower().encode('ascii'), value)
                elif words[1].upper() in ['LINK', 'PIPE', 'PUMP', 'VALVE']:
                    condition = ValueCondition(model.get_link(words[2].encode('ascii')), words[3].lower(), words[4].lower().encode('ascii'), value)
                else:
                    ### FIXME: raise error
                    pass
            if words[0].upper() == 'IF':
                condition_list.append(condition)
            elif words[0].upper() == 'AND':
                condition_list.append(condition)
            elif words[0].upper() == 'OR':
                if len(condition_list) > 0:
                    other = condition_list[-1]
                    condition_list.remove(other)
                else:
                    ### FIXME: raise error
                    pass
                conj = OrCondition(other, condition)
                condition_list.append(conj)
        final_condition = None
        for condition in condition_list:
            if final_condition is None:
                final_condition = condition
            else:
                final_condition = AndCondition(final_condition, condition)
        then_acts = []
        for act in self._then_clauses:
            words = act.strip().split()
            if len(words) < 6:
                # TODO: raise error
                pass
            link = model.get_link(words[2])
            attr = words[3].lower()
            value = ValueCondition._parse_value(words[5])
            if attr.lower() in ['demand']:
                value = to_si(self.inp_units, value, HydParam.Demand)
            elif attr.lower() in ['head', 'level']:
                value = to_si(self.inp_units, value, HydParam.HydraulicHead)
            elif attr.lower() in ['flow']:
                value = to_si(self.inp_units, value, HydParam.Flow)
            elif attr.lower() in ['pressure']:
                value = to_si(self.inp_units, value, HydParam.Flow)
            then_acts.append(ControlAction(link, attr, value))
        else_acts = []
        for act in self._else_clauses:
            words = act.strip().split()
            if len(words) < 6:
                # TODO: raise error
                pass
            link = model.get_link(words[2])
            attr = words[3].lower()
            value = ValueCondition._parse_value(words[5])
            if attr.lower() in ['demand']:
                value = to_si(self.inp_units, value, HydParam.Demand)
            elif attr.lower() in ['head', 'level']:
                value = to_si(self.inp_units, value, HydParam.HydraulicHead)
            elif attr.lower() in ['flow']:
                value = to_si(self.inp_units, value, HydParam.Flow)
            elif attr.lower() in ['pressure']:
                value = to_si(self.inp_units, value, HydParam.Flow)
            else_acts.append(ControlAction(link, attr, value))
        return IfThenElseControl(final_condition, then_acts, else_acts, priority=self.priority, name=self.ruleID)<|MERGE_RESOLUTION|>--- conflicted
+++ resolved
@@ -396,11 +396,7 @@
 
         for pattern_name, pattern_list in _patterns.items():
             wn.add_pattern(pattern_name, pattern_list)
-<<<<<<< HEAD
-
-=======
-        
->>>>>>> 66fa951e
+
         ### JUNCTIONS
         for lnum, line in self.sections['[JUNCTIONS]']:
             edata['lnum'] = lnum
@@ -479,11 +475,7 @@
                 edata['line'] = line
                 logger.error('%(fname)s:%(lnum)-6d %(sec)13s tank entry format not recognized: "%(line)s"', edata)
                 raise RuntimeError('Tank entry format not recognized.')
-<<<<<<< HEAD
-
-=======
-                
->>>>>>> 66fa951e
+
         ### PIPES
         for lnum, line in self.sections['[PIPES]']:
             edata['lnum'] = lnum
@@ -525,7 +517,6 @@
                 continue
             # Only add head curves for pumps
             if current[3].upper() == 'SPEED':
-<<<<<<< HEAD
                 wn.add_pump(current[0],
                             current[1],
                             current[2],
@@ -537,10 +528,6 @@
                             current[2],
                             current[3].upper(),
                             current[4])
-=======
-                ### TODO, I think you need to set this in the pump
-                pass  
->>>>>>> 66fa951e
             elif current[3].upper() == 'HEAD':
                 curve_name = current[4]
                 curve_points = []
@@ -613,11 +600,7 @@
                 continue
             assert(len(current) == 3), ("Error reading node coordinates. Check format.")
             wn.set_node_coordinates(current[0], (float(current[1]), float(current[2])))
-<<<<<<< HEAD
-
-=======
-        
->>>>>>> 66fa951e
+
         ### SOURCES
         source_num = 0
         for lnum, line in self.sections['[SOURCES]']:
@@ -637,11 +620,7 @@
                 wn.add_source('INP'+str(source_num), current[0], current[1], strength, None)
             else:
                 wn.add_source('INP'+str(source_num), current[0], current[1], strength,  current[3])
-<<<<<<< HEAD
-
-=======
-        
->>>>>>> 66fa951e
+
         ### TIMES
         time_format = ['am', 'AM', 'pm', 'PM']
         for lnum, line in self.sections['[TIMES]']:
@@ -666,11 +645,7 @@
                 # Other time options: RULE TIMESTEP, PATTERN TIMESTEP, REPORT TIMESTEP, REPORT START
                 key_string = current[0] + '_' + current[1]
                 setattr(opts, key_string.lower(), _str_time_to_sec(current[2]))
-<<<<<<< HEAD
-
-=======
-            
->>>>>>> 66fa951e
+
         ### STATUS
         for lnum, line in self.sections['[STATUS]']:
             edata['lnum'] = lnum
@@ -719,10 +694,7 @@
             link = wn.get_link(link_name)
             if isinstance(current[2], float) or isinstance(current[2], int):
                 if isinstance(link, wntr.network.Pump):
-<<<<<<< HEAD
                     ### TODO: WHAT IS GOING ON WITH THE CONTROL OBJECT HERE
-=======
->>>>>>> 66fa951e
                     continue
                 elif isinstance(link, wntr.network.Valve):
                     if link.valve_type != 'PRV':
@@ -778,11 +750,7 @@
                     run_at_time = int(_clock_time_to_sec(current[5], current[6]))
                     control_obj = wntr.network.TimeControl(wn, run_at_time, 'SHIFTED_TIME', True, action_obj)
             wn.add_control(control_name, control_obj)
-<<<<<<< HEAD
-
-=======
-        
->>>>>>> 66fa951e
+
         ### RULES
         if len(self.sections['[RULES]']) > 0:
             rules = []
@@ -901,8 +869,7 @@
         else:
             pass
 
-<<<<<<< HEAD
-        ### Parse Energy
+        ### ENERGY
         for lnum, line in self.sections['[ENERGY]']:
             edata['lnum'] = lnum
             edata['sec'] = '[ENERGY]'
@@ -945,20 +912,6 @@
             else:
                 logger.warning('Unknown entry in ENERGY section: %s', line)
 
-        ### Parse Demands
-        if len(self.sections['[DEMANDS]']) > 0:
-            # wn._en_demands = '\n'.join(self.sections['[DEMANDS]'])
-            logger.warning('Multiple DEMANDS are reapplied directly to an Epanet INP file on write; otherwise unsupported.')
-=======
-        ### ENERGY
-        if len(self.sections['[ENERGY]']) > 0:
-            pass
->>>>>>> 66fa951e
-
-        ### RULES
-        if len(self.sections['[RULES]']) > 0:
-            pass
-
         ### DEMANDS
         demand_num = 0
         for lnum, line in self.sections['[DEMANDS]']: # Private object on the WaterNetweorkModel
@@ -977,8 +930,6 @@
                 wn._add_demand('INP'+str(demand_num), current[0],
                                 to_si(inp_units, float(current[1]), HydParam.Demand),
                                 current[2])
-<<<<<<< HEAD
-
         ### QUALITY
         for lnum, line in self.sections['[QUALITY]']: # Private attribute on junctions
             edata['lnum'] = lnum
@@ -1006,37 +957,7 @@
                 continue
             junction = wn.get_node(current[0])
             junction._emitter_coefficient = to_si(inp_units, float(current[1]), HydParam.Flow)
-=======
->>>>>>> 66fa951e
-
-        ### QUALITY
-        for lnum, line in self.sections['[QUALITY]']: # Private attribute on junctions
-            edata['lnum'] = lnum
-            edata['sec'] = '[QUALITY]'
-            line = line.split(';')[0]
-            current = line.split()
-            if current == []:
-                continue
-            node = wn.get_node(current[0])
-            if wn.options.quality == 'CHEMICAL':
-                quality = to_si(inp_units, float(current[1]), QualParam.Concentration, mass_units=mass_units)
-            elif wn.options.quality == 'AGE':
-                quality = to_si(inp_units, float(current[1]), QualParam.WaterAge)
-            else :
-                quality = float(current[1])
-            node.initial_quality = quality
-            
-        ### EMITTERS
-        for lnum, line in self.sections['[EMITTERS]']: # Private attribute on junctions
-            edata['lnum'] = lnum
-            edata['sec'] = '[EMITTERS]'
-            line = line.split(';')[0]
-            current = line.split()
-            if current == []:
-                continue
-            junction = wn.get_node(current[0])
-            junction._emitter_coefficient = to_si(inp_units, float(current[1]), HydParam.Flow)
-            
+
         if len(self.sections['[MIXING]']) > 0:
             pass
 
@@ -1048,7 +969,6 @@
 
         if len(self.sections['[LABELS]']) > 0:
             pass
-<<<<<<< HEAD
 
         ### Parse Backdrop
         for lnum, line in self.sections['[BACKDROP]']:
@@ -1066,12 +986,6 @@
             elif key == 'OFFSET' and len(current) > 2:
                 wn._backdrop.offset = [current[1], current[2]]
 
-=======
-
-        if len(self.sections['[BACKDROP]']) > 0:
-            pass
-
->>>>>>> 66fa951e
         ### TAGS
         for lnum, line in self.sections['[TAGS]']: # Private attribute on nodes and links
             edata['lnum'] = lnum
@@ -1355,10 +1269,7 @@
                 elif not isinstance(all_control, wntr.network.controls.IfThenElseControl):
                     raise RuntimeError('Unknown control for EPANET INP files: %s' % type(all_control))
             f.write('\n'.encode('ascii'))
-<<<<<<< HEAD
-=======
-            
->>>>>>> 66fa951e
+
             ### RULES
             f.write('[RULES]\n'.encode('ascii'))
             for text, all_control in wn._control_dict.items():
@@ -1392,11 +1303,7 @@
                     E['pat'] = source.pattern_name
                 f.write(entry.format(E['node'], E['type'], str(E['quality']), E['pat']).encode('ascii'))
             f.write('\n'.encode('ascii'))
-<<<<<<< HEAD
-
-=======
-            
->>>>>>> 66fa951e
+
             ### DEMANDS
             f.write('[DEMANDS]\n'.encode('ascii'))
             entry = '{:10s} {:10s} {:10s}\n'
@@ -1413,11 +1320,7 @@
                     E['pat'] = demand.demand_pattern_name
                 f.write(entry.format(E['node'], str(E['base']), E['pat']).encode('ascii'))
             f.write('\n'.encode('ascii'))
-<<<<<<< HEAD
-
-=======
-            
->>>>>>> 66fa951e
+
             ### EMITTERS
             f.write('[EMITTERS]\n'.encode('ascii'))
             entry = '{:10s} {:10s}\n'
@@ -1431,11 +1334,7 @@
                     val = from_si(inp_units, junction._emitter_coefficient, HydParam.Flow)
                     f.write(entry.format(junction_name, str(val)).encode('ascii'))
             f.write('\n'.encode('ascii'))
-<<<<<<< HEAD
-
-=======
-            
->>>>>>> 66fa951e
+
             ### QUALITY
             f.write('[QUALITY]\n'.encode('ascii'))
             entry = '{:10s} {:10s}\n'
@@ -1453,11 +1352,7 @@
                         quality = node.initial_quality
                     f.write(entry.format(node_name, str(quality)).encode('ascii'))
             f.write('\n'.encode('ascii'))
-<<<<<<< HEAD
-
-=======
-            
->>>>>>> 66fa951e
+
             ### REPORT
             f.write('[REPORT]\n'.encode('ascii'))
             if len(self.sections['[REPORT]']) > 0:
@@ -1592,14 +1487,13 @@
                 f.write(entry.format(key, val[0], val[1]).encode('ascii'))
             f.write('\n'.encode('ascii'))
 
-<<<<<<< HEAD
-            ### Backdrop
+            ### BACKDROP
             if wn._backdrop is not None:
                 f.write('[BACKDROP]\n'.encode('ascii'))
                 f.write('{}'.format(wn._backdrop).encode('ascii'))
                 f.write('\n'.encode('ascii'))
 
-            ### Energy
+            ### ENERGY
             f.write('[ENERGY]\n'.encode('ascii'))
             if wn._energy is not None:
                 if wn._energy.global_price is not None:
@@ -1625,11 +1519,6 @@
             unmodified = ['[LABELS]',
                           '[MIXING]', '[REPORT]', '[RULES]', '[VERTICES]']
 
-=======
-            unmodified = ['[BACKDROP]', '[ENERGY]', '[LABELS]', 
-                          '[MIXING]', '[REPORT]', '[RULES]', '[VERTICES]']
-            
->>>>>>> 66fa951e
             ### TAGS
             f.write('[TAGS]\n'.encode('ascii'))
             entry = '{:10s} {:10s} {:10s}\n'
@@ -1647,11 +1536,7 @@
                 if link.tag:
                     f.write(entry.format('LINK', link_name, link.tag).encode('ascii'))
             f.write('\n'.encode('ascii'))
-<<<<<<< HEAD
-
-=======
-            
->>>>>>> 66fa951e
+
             for section in unmodified:
                 if len(self.sections[section]) > 0:
                     logger.debug('Writting data from original epanet file: %s', section)
