import wntr.sim.hydraulics
from wntr.sim.solvers import NewtonSolver, SolverStatus
import wntr.sim.results
from wntr.network.controls import ControlManager, _ControlType
import numpy as np
import warnings
import time
import sys
import logging
import scipy.optimize
import scipy.sparse
import scipy.sparse.csr
import itertools
from collections import OrderedDict
from wntr.utils.ordered_set import OrderedSet
from wntr.network import Junction, Pipe, Valve, Pump, Tank, Reservoir, LinkStatus
from wntr.sim.network_isolation import check_for_isolated_junctions, get_long_size
from wntr.sim.aml.aml import VarDict, ParamDict
from wntr.sim.aml.expr import Var, Param
import enum
import pandas as pd
import json
import os
try:
    import plotly
except ImportError:
    pass

logger = logging.getLogger(__name__)


# TODO: allow user to turn of demand status and leak model status controls
# TODO: allow user to switch between wntr and ipopt models


class WaterNetworkSimulator(object):
    """
    Base water network simulator class.

    wn : WaterNetworkModel object
        Water network model

    .. warning::

        The mode parameter has been deprecated. Please set the mode using the network option,
        wn.options.hydraulic.demand_model.

    
    """

    def __init__(self, wn=None):

        self._wn = wn
        # self.mode = mode
        self.mode = self._wn.options.hydraulic.demand_model


    def _get_link_type(self, name):
        if isinstance(self._wn.get_link(name), Pipe):
            return 'pipe'
        elif isinstance(self._wn.get_link(name), Valve):
            return 'valve'
        elif isinstance(self._wn.get_link(name), Pump):
            return 'pump'
        else:
            raise RuntimeError('Link name ' + name + ' was not recognised as a pipe, valve, or pump.')

    def _get_node_type(self, name):
        if isinstance(self._wn.get_node(name), Junction):
            return 'junction'
        elif isinstance(self._wn.get_node(name), Tank):
            return 'tank'
        elif isinstance(self._wn.get_node(name), Reservoir):
            return 'reservoir'
        else:
            raise RuntimeError('Node name ' + name + ' was not recognised as a junction, tank, reservoir, or leak.')


class _DiagnosticsOptions(enum.IntEnum): # pragma: no cover
    plot_network = 1
    disable = 2
    run_until_time = 3
    perform_next_step = 4
    load_solution_from_json = 5
    display_residuals = 6
    compare_link_status_to_solution = 7
    compare_link_sol = 8
    store_var_values_in_network = 9


class _Diagnostics(object): # pragma: no cover
    def __init__(self, wn, model, mode, enable=False):
        self.wn = wn
        self.model = model
        # self.mode = mode
        self.mode = wn.options.hydraulic.demand_model
        self.enabled = enable
        self.time_to_enable = -1

    def get_command(self):
        print('please select what you would like to do:')
        for option in _DiagnosticsOptions:
            print('  {0} - {1}'.format(option.value, option.name))
        selection = int(input())
        return selection

    def run(self, last_step, next_step):
        if self.enabled and self.wn.sim_time >= self.time_to_enable:
            print('last step: ', last_step)
            print('next step: ', next_step)
            selection = self.get_command()
            if selection == _DiagnosticsOptions.plot_network:
                self._plot_interactive_network(self.wn)
                self.run(last_step, next_step)
            elif selection == _DiagnosticsOptions.disable:
                self.enabled = False
            elif selection == _DiagnosticsOptions.run_until_time:
                self.time_to_enable = float(input('What sim time should diagnostics be enabled at? '))
            elif selection == _DiagnosticsOptions.perform_next_step:
                pass
            elif selection == _DiagnosticsOptions.load_solution_from_json:
                self.load_solution_from_json()
                self.run(last_step, next_step)
            elif selection == _DiagnosticsOptions.display_residuals:
                self.display_residuals()
                self.run(last_step, next_step)
            elif selection == _DiagnosticsOptions.compare_link_status_to_solution:
                self.compare_link_status_to_solution()
                self.run(last_step, next_step)
            elif selection == _DiagnosticsOptions.compare_link_sol:
                self.compare_link_sol()
                self.run(last_step, next_step)
            elif selection == _DiagnosticsOptions.store_var_values_in_network:
                self.store_var_values_in_network()
                self.run(last_step, next_step)

    def compare_link_status_to_solution(self):
        if int(self.wn.sim_time) != self.wn.sim_time:
            raise ValueError('wn.sim_time must be an int')
        t = int(self.wn.sim_time)
        json_file = input('path to json file: ')
        f = open(json_file, 'r')
        sol = json.load(f)
        f.close()
        if str(t) not in sol:
            print('no solution found for sim_time {0}'.format(t))
            return
        sol = sol[str(t)]
        index = list()
        wntr_stat = list()
        sol_stat = list()
        stat_diff = list()
        for link_name, stat in sol.items():
            link = self.wn.get_link(link_name)
            index.append(link_name)
            wntr_stat.append(link.status)
            sol_stat.append(stat)
            if link.status == stat:
                stat_diff.append(0)
            else:
                stat_diff.append(1)
        df = pd.DataFrame({'wntr status': wntr_stat, 'sol status': sol_stat, 'diff': stat_diff}, index=index)
        df.sort_values(by=['diff'], axis=0, ascending=False, inplace=True)
        html_str = df.to_html()
        f = open('status_comparison_' + str(int(self.wn.sim_time)) + '.html', 'w')
        f.write(html_str)
        f.close()
        os.system('open status_comparison_' + str(int(self.wn.sim_time)) + '.html')

    def load_solution_from_json(self):
        if int(self.wn.sim_time) != self.wn.sim_time:
            raise ValueError('wn.sim_time must be an int')
        t = int(self.wn.sim_time)
        json_file = input('Path to json file: ')
        f = open(json_file, 'r')
        sol = json.load(f)
        f.close()
        if str(t) not in sol:
            print('no solution found for sim_time {0}'.format(t))
            return
        sol = sol[str(t)]
        for v_name, val in sol.items():
            if not hasattr(self.model, v_name):
                print('could not load {0} into the model because {0} is not an attribute of the model'.format(v_name))
                continue
            v = getattr(self.model, v_name)
            if type(val) == dict:
                for key, _val in val.items():
                    if key not in v:
                        print('could not load {0}[{1}] into the model because {1} is not an element in model.{0}'.format(v_name, key))
                        continue
                    _v = v[key]
                    if type(_v) == Var:
                        _v.value = _val
                    else:
                        if abs(_v.value - _val) > 1e-6:
                            if abs(_val) <= 1e-8 or abs(_v.value - _val)/abs(_val) > 1e-6:
                                print('found difference between {0} values for {1}'.format(type(_v), str(_v)))
                                print('  from solution file: {0}'.format(_val))
                                print('  from model: {0}'.format(_v.value))
            else:
                if type(v) == Var:
                    v.value = val
                else:
                    if abs(v.value - val) > 1e-6:
                        if abs(val) <= 1e-8 or abs(v.value - val)/abs(val) > 1e-6:
                            print('found difference between {0} values for {1}'.format(type(v), str(v)))
                            print('  from solution file: {0}'.format(val))
                            print('  from model: {0}'.format(v.value))

    def display_residuals(self):
        self.model.set_structure()
        r = abs(self.model.evaluate_residuals())

        index = list()
        resids = list()
        for c in self.model.cons():
            index.append(c.name)
            resids.append(r[c.index])
        all_resids = pd.DataFrame({'resids': resids}, index=index)
        all_resids.sort_values(by=['resids'], axis=0, ascending=False, inplace=True)
        html_str = all_resids.to_html()
        f = open('resids_' + str(int(self.wn.sim_time)) + '.html', 'w')
        f.write(html_str)
        f.close()
        os.system('open resids_' + str(int(self.wn.sim_time)) + '.html')

    def compare_link_sol(self):
        link_name = input('link: ')
        if int(self.wn.sim_time) != self.wn.sim_time:
            raise ValueError('wn.sim_time must be an int')
        t = int(self.wn.sim_time)
        json_file = input('Path to json file: ')
        f = open(json_file, 'r')
        sol = json.load(f)
        f.close()
        if str(t) not in sol:
            print('no solution found for sim_time {0}'.format(t))
            return
        sol = sol[str(t)]

        link = self.wn.get_link(link_name)
        start_node = link.start_node
        end_node = link.end_node

        df = pd.DataFrame({'wntr': np.ones(7) * np.nan,
                           'sol': np.ones(7) * np.nan},
                          index=['flow', 'start_head', 'end_head', 'x_coord', 'y_coord', 'start_node', 'end_node'])

        df.at['flow', 'wntr'] = self.model.flow[link_name].value
        df.at['flow', 'sol'] = sol['flow'][link_name]

        if isinstance(start_node, wntr.network.Junction):
            df.at['start_head', 'wntr'] = self.model.head[start_node.name].value
            df.at['start_head', 'sol'] = sol['head'][start_node.name]
        else:
            df.at['start_head', 'wntr'] = self.model.source_head[start_node.name].value
            df.at['start_head', 'sol'] = sol['source_head'][start_node.name]
        if isinstance(end_node, wntr.network.Junction):
            df.at['end_head', 'wntr'] = self.model.head[end_node.name].value
            df.at['end_head', 'sol'] = sol['head'][end_node.name]
        else:
            df.at['end_head', 'wntr'] = self.model.source_head[end_node.name].value
            df.at['end_head', 'sol'] = sol['source_head'][end_node.name]

        df.at['x_coord', 'wntr'] = 0.5 * (start_node.coordinates[0] + end_node.coordinates[0])
        df.at['x_coord', 'sol'] = 0.5 * (start_node.coordinates[0] + end_node.coordinates[0])
        df.at['y_coord', 'wntr'] = 0.5 * (start_node.coordinates[1] + end_node.coordinates[1])
        df.at['y_coord', 'sol'] = 0.5 * (start_node.coordinates[1] + end_node.coordinates[1])
        df.at['start_node', 'wntr'] = start_node.name
        df.at['start_node', 'sol'] = start_node.name
        df.at['end_node', 'wntr'] = end_node.name
        df.at['end_node', 'sol'] = end_node.name

        html_str = df.to_html()
        f = open('link_comparison_' + link_name + '_' + str(t) + '.html', 'w')
        f.write(html_str)
        f.close()
        os.system('open link_comparison_' + link_name + '_' + str(t) + '.html')

    def store_var_values_in_network(self):
        # self.mode = self._wn.options.hydraulic.demand_model
        wntr.sim.hydraulics.store_results_in_network(self.wn, self.model) #, self.mode)

    @classmethod
    def _plot_interactive_network(cls, wn, title=None, node_size=8, link_width=2,
                                figsize=None, round_ndigits=2, filename=None, auto_open=True):
        """
        Create an interactive scalable network graphic using networkx and plotly.

        Parameters
        ----------
        wn : wntr WaterNetworkModel
            A WaterNetworkModel object

        title : str, optional
            Plot title (default = None)

        node_size : int, optional
            Node size (default = 8)

        link_width : int, optional
            Link width (default = 1)

        figsize: list, optional
            Figure size in pixels, default= [700, 450]

        round_ndigits : int, optional
            Number of digits to round node values used in the label (default = 2)

        filename : string, optional
            HTML file name (default=None, temp-plot.html)
        """
        if figsize is None:
            figsize = [1000, 700]

        node_attributes = ['_is_isolated', 'head', 'demand']
        link_attributes = ['status', '_is_isolated', 'flow']

        # Graph
        G = wn.get_graph()

        open_edges = dict()
        closed_edges = dict()
        isolated_edges = dict()
        for edge_dict in [open_edges, closed_edges, isolated_edges]:
            edge_dict['x'] = list()
            edge_dict['y'] = list()
        for edge in G.edges:
            x0, y0 = G.nodes[edge[0]]['pos']
            x1, y1 = G.nodes[edge[1]]['pos']
            link = wn.get_link(edge[2])
            if link._is_isolated:
                edge_dict = isolated_edges
            elif link.status == LinkStatus.Opened or link.status == LinkStatus.Active:
                edge_dict = open_edges
            elif link.status == LinkStatus.Closed:
                edge_dict = closed_edges
            else:
                raise ValueError('Unexpected link status: {0}'.format(str(link.status)))
            edge_dict['x'] += tuple([x0, x1, None])
            edge_dict['y'] += tuple([y0, y1, None])

        open_edge_trace = plotly.graph_objs.Scatter(x=open_edges['x'], y=open_edges['y'], mode='lines',
                                                    line=dict(color='Blue', width=link_width))
        closed_edge_trace = plotly.graph_objs.Scatter(x=closed_edges['x'], y=closed_edges['y'], mode='lines',
                                                    line=dict(color='Yellow', width=link_width))
        isolated_edge_trace = plotly.graph_objs.Scatter(x=isolated_edges['x'], y=isolated_edges['y'], mode='lines',
                                                        line=dict(color='Red', width=link_width))

        edge_name_trace = plotly.graph_objs.Scatter(x=[], y=[], text=[], hoverinfo='text', mode='markers',
                                                    marker=dict(size=1))
        for edge in G.edges:
            x0, y0 = G.nodes[edge[0]]['pos']
            x1, y1 = G.nodes[edge[1]]['pos']
            link = wn.get_link(edge[2])
            edge_name_trace['x'] += tuple([0.5 * (x0 + x1)])
            edge_name_trace['y'] += tuple([0.5 * (y0 + y1)])
            link_text = str(link.link_type) + ' ' + str(link)
            for _attr in link_attributes:
                val = getattr(link, _attr)
                if type(val) == float:
                    val = round(val, round_ndigits)
                link_text += '<br />{0}: {1}'.format(_attr, str(val))
            link_text += '<br />{0}: {1}'.format('x_coord', 0.5 * (x0 + x1))
            link_text += '<br />{0}: {1}'.format('y_coord', 0.5 * (y0 + y1))
            edge_name_trace['text'] += tuple([link_text])

        # Create node trace
        node_trace = plotly.graph_objs.Scatter(x=[], y=[], text=[], hoverinfo='text', mode='markers',
                                            marker=dict(size=node_size, color='Black', line=dict(width=1)))
        for node in G.nodes():
            x, y = G.nodes[node]['pos']
            node_trace['x'] += tuple([x])
            node_trace['y'] += tuple([y])
            _node = wn.get_node(node)
            node_text = str(_node.node_type) + ' ' + str(_node)
            for _attr in node_attributes:
                val = getattr(_node, _attr)
                if type(val) == float:
                    val = round(val, round_ndigits)
                node_text += '<br />{0}: {1}'.format(_attr, str(val))
            try:
                if hasattr(_node, 'elevation'):
                    node_text += '<br />{0}: {1}'.format('pressure', round(_node.head-_node.elevation, round_ndigits))
            except:
                pass
            node_text += '<br />{0}: {1}'.format('x_coord', x)
            node_text += '<br />{0}: {1}'.format('y_coord', y)
            node_trace['text'] += tuple([node_text])

        # Create figure
        data = [open_edge_trace, closed_edge_trace, isolated_edge_trace, edge_name_trace, node_trace]
        layout = plotly.graph_objs.Layout(title=title,
                                        titlefont=dict(size=16),
                                        showlegend=False,
                                        width=figsize[0],
                                        height=figsize[1],
                                        hovermode='closest',
                                        margin=dict(b=20, l=5, r=5, t=40),
                                        xaxis=dict(showgrid=False, zeroline=False, showticklabels=False),
                                        yaxis=dict(showgrid=False, zeroline=False, showticklabels=False))

        fig = plotly.graph_objs.Figure(data=data, layout=layout)
        if filename:
            plotly.offline.plot(fig, filename=filename, auto_open=auto_open)
        else:
            plotly.offline.plot(fig, auto_open=auto_open)

    @classmethod
    def _write_DD_results_to_json_for_diagnostics(cls, wn, res, filename):
        d = dict()
        mode = wn.options.hydraulic.demand_model
        if mode in ['DD','DDA']:
            demand_key = 'expected_demand'
        elif mode in ['PDD','PDA']:
            demand_key = 'demand'
        else:
            raise ValueError('Unexpected mode: {0}'.format(mode))

        for t in res.node['head'].index:
            d[t] = dict()
            d[t]['head'] = dict()
            d[t]['source_head'] = dict()
            d[t][demand_key] = dict()
            d[t]['flow'] = dict()
            for col in res.node['head'].columns:
                node = wn.get_node(col)
                if node.node_type in {'Tank', 'Reservoir'}:
                    d[t]['source_head'][col] = float(res.node['head'].at[t, col])
                else:
                    d[t]['head'][col] = float(res.node['head'].at[t, col])
            for col in res.node['demand'].columns:
                node = wn.get_node(col)
                if node.node_type in {'Tank', 'Reservoir'}:
                    pass
                else:
                    d[t][demand_key][col] = float(res.node['demand'].at[t, col])
            for col in res.link['flowrate'].columns:
                d[t]['flow'][col] = float(res.link['flowrate'].at[t, col])

        f = open(filename, 'w')
        json.dump(d, f)
        f.close()

    @classmethod
    def _write_status_to_json(cls, wn, res, filename):
        d = dict()

        for t in res.link['status'].index:
            d[t] = dict()
            for col in res.link['status'].columns:
                d[t][col] = int(res.link['status'].at[t, col])

        f = open(filename, 'w')
        json.dump(d, f)
        f.close()




class WNTRSimulator(WaterNetworkSimulator):
    """
    WNTR simulator class.
    The WNTR simulator uses a custom newton solver and linear solvers from scipy.sparse.

    Parameters
    ----------
    wn : WaterNetworkModel object
        Water network model


    .. note::
    
        The mode parameter has been deprecated. Please set the mode using Options.hydraulic.demand_model

    """

    def __init__(self, wn):

        super(WNTRSimulator, self).__init__(wn)

        # attributes needed isolated junctions/links
        self._prev_isolated_junctions = OrderedSet()
        self._prev_isolated_links = OrderedSet()
        self._internal_graph = None
        self._node_pairs_with_multiple_links = None
        self._link_name_to_id = OrderedDict()
        self._link_id_to_name = OrderedDict()
        self._node_name_to_id = OrderedDict()
        self._node_id_to_name = OrderedDict()
        self._source_ids = None

        # attributes needed for controls
        self._presolve_controls = ControlManager()
        self._rules = ControlManager()
        self._postsolve_controls = ControlManager()
        self._feasibility_controls = ControlManager()
        self._model_updater = None
        self._rule_iter = 0

        # attributes needed for solver
        self._model = None
        self._solver = NewtonSolver()
        self._backup_solver = None
        self._solver_options = dict()
        self._backup_solver_options = dict()
        self._convergence_error = False

        # other attributes
        self._hydraulic_timestep = None
        self._report_timestep = None

        long_size = get_long_size()
        if long_size == 4:
            self._int_dtype = np.int32
        else:
            assert long_size == 8
            self._int_dtype = np.int64

        self._initialize_name_id_maps()

    def _get_time(self):
        s = int(self._wn.sim_time)
        h = int(s/3600)
        s -= h*3600
        m = int(s/60)
        s -= m*60
        s = int(s)
        return '{:02}:{:02}:{:02}'.format(h, m, s)

    def _setup_sim_options(self, solver, backup_solver, solver_options, backup_solver_options, convergence_error):
        self._report_timestep = self._wn.options.time.report_timestep
        self._hydraulic_timestep = self._wn.options.time.hydraulic_timestep
        if type(self._report_timestep) is str:
            if self._report_timestep.upper() != 'ALL':
                raise ValueError('report timestep must be either an integer number of seconds or "ALL".')
        else:
            if self._report_timestep < self._hydraulic_timestep:
                msg = 'The report timestep must be an integer multiple of the hydraulic timestep. Reducing the hydraulic timestep from {0} seconds to {1} seconds for this simulation.'.format(self._hydraulic_timestep, self._report_timestep)
                logger.warning(msg)
                warnings.warn(msg)
                self._hydraulic_timestep = self._report_timestep
            elif self._report_timestep%self._hydraulic_timestep != 0:
                new_report = self._report_timestep - (self._report_timestep%self._hydraulic_timestep)
                msg = 'The report timestep must be an integer multiple of the hydraulic timestep. Reducing the report timestep from {0} seconds to {1} seconds for this simulation.'.format(self._report_timestep, new_report)
                logger.warning(msg)
                warnings.warn(msg)
                self._report_timestep = new_report

        if solver_options is None:
            self._solver_options = dict()
        else:
            self._solver_options = dict(solver_options)
        if backup_solver_options is None:
            self._backup_solver_options = dict()
        else:
            self._backup_solver_options = dict(backup_solver_options)

        self._solver = solver
        self._backup_solver = backup_solver

        if self._solver is scipy.optimize.fsolve:
            self._solver_options.pop('fprime', False)
            self._solver_options['full_output'] = True
            use_jac = self._solver_options.pop('use_jac', False)
            if use_jac:
                dense_jac = _DenseJac(self._model)
                self._solver_options['fprime'] = dense_jac.eval

        if self._backup_solver is scipy.optimize.fsolve:
            self._backup_solver_options.pop('fprime', False)
            self._backup_solver_options['full_output'] = True
            use_jac = self._backup_solver_options.pop('use_jac', False)
            if use_jac:
                dense_jac = _DenseJac(self._model)
                self._backup_solver_options['fprime'] = dense_jac.eval

        self._convergence_error = convergence_error

    def _get_control_managers(self):
        self._presolve_controls = ControlManager()
        self._postsolve_controls = ControlManager()
        self._rules = ControlManager()
        self._feasibility_controls = ControlManager()

        def categorize_control(control):
            if control.epanet_control_type in {_ControlType.presolve, _ControlType.pre_and_postsolve}:
                self._presolve_controls.register_control(control)
            if control.epanet_control_type in {_ControlType.postsolve, _ControlType.pre_and_postsolve}:
                self._postsolve_controls.register_control(control)
            if control.epanet_control_type == _ControlType.rule:
                self._rules.register_control(control)
            if control.epanet_control_type == _ControlType.feasibility:
                self._feasibility_controls.register_control(control)

        for c_name, c in self._wn.controls():
            categorize_control(c)
        for c in self._wn._get_all_tank_controls():
            categorize_control(c)
        for c in self._wn._get_cv_controls():
            categorize_control(c)
        for c in self._wn._get_pump_controls():
            categorize_control(c)
        for c in self._wn._get_valve_controls():
            categorize_control(c)

        if logger.getEffectiveLevel() <= 1:
            logger.log(1, 'collected presolve controls:')
            for c in self._presolve_controls:
                logger.log(1, '\t' + str(c))
            logger.log(1, 'collected rules:')
            for c in self._rules:
                logger.log(1, '\t' + str(c))
            logger.log(1, 'collected postsolve controls:')
            for c in self._postsolve_controls:
                logger.log(1, '\t' + str(c))
            logger.log(1, 'collected feasibility controls:')
            for c in self._feasibility_controls:
                logger.log(1, '\t' + str(c))

    def _compute_next_timestep_and_run_presolve_controls_and_rules(self, first_step):
        """
        1) Determine the next time step. This depends on both presolve controls and rules. Note that
           (unless this is the first time step) the current value of wn.sim_time is the next hydraulic
           timestep. If there are presolve controls or rules that need activated before the next hydraulic
           timestep, then the wn.sim_time will be adjusted within this if statement.

            a) check the presolve controls to see which ones need activated.
            b) if there is a presolve control(s) that need activated and it needs activated at a time
               that is earlier than the next rule timestep, then the next simulation time is determined
               by that presolve controls
            c) if there are any rules that need activated before the next hydraulic timestep, then
               wn.sim_time will be adjusted to the appropriate rule timestep.
        2) Activate the appropriate controls
        """

        self._presolve_controls.reset()
        self._rules.reset()

        # check which presolve controls need to be activated before the next hydraulic timestep
        presolve_controls_to_run = self._presolve_controls.check()
        presolve_controls_to_run.sort(key=lambda i: i[0]._priority)  # sort them by priority
        # now sort them from largest to smallest "backtrack"; this way they are in the time-order
        # in which they need to be activated
        presolve_controls_to_run.sort(key=lambda i: i[1], reverse=True)
        if first_step:  # we don't want to backtrack if the sim time is 0
            presolve_controls_to_run = [(c, 0) for c, b in presolve_controls_to_run]
        if logger.getEffectiveLevel() <= 1:
            logger.log(1, 'presolve_controls that need activated before the next hydraulic timestep:')
            for pctr in presolve_controls_to_run:
                logger.log(1, '\tcontrol: {0} \tbacktrack: {1}'.format(pctr[0], pctr[1]))
        cnt = 0

        # loop until we have checked all of the presolve_controls_to_run and all of the rules prior to the next
        # hydraulic timestep
        while cnt < len(presolve_controls_to_run) or self._rule_iter * self._wn.options.time.rule_timestep <= self._wn.sim_time:
            if cnt >= len(presolve_controls_to_run):
                # We have already checked all of the presolve_controls_to_run, and nothing changed
                # Now we just need to check the rules
                if logger.getEffectiveLevel() <= 1:
                    logger.log(1, 'no presolve controls need activated; checking rules at rule timestep {0}'.format(
                        self._rule_iter * self._wn.options.time.rule_timestep))
                old_time = self._wn.sim_time
                self._wn.sim_time = self._rule_iter * self._wn.options.time.rule_timestep
                if not first_step:
                    wntr.sim.hydraulics.update_tank_heads(self._wn)
                self._rule_iter += 1
                rules_to_run = self._rules.check()
                rules_to_run.sort(key=lambda i: i[0]._priority)
                for rule, rule_back in rules_to_run:  # rule_back is the "backtrack" which is not actually used for rules
                    if logger.getEffectiveLevel() <= 1:
                        logger.log(1, '\tactivating rule {0}'.format(rule))
                    rule.run_control_action()
                if self._rules.changes_made():
                    # If changes were made, then we found the next timestep; break
                    break
                # if no changes were made, then set the wn.sim_time back
                if logger.getEffectiveLevel() <= 1:
                    logger.log(1, 'no changes made by rules at rule timestep {0}'.format(
                        (self._rule_iter - 1) * self._wn.options.time.rule_timestep))
                self._wn.sim_time = old_time
            else:
                # check the next presolve control in presolve_controls_to_run
                control, backtrack = presolve_controls_to_run[cnt]
                if logger.getEffectiveLevel() <= 1:
                    logger.log(1, 'checking control {0}; backtrack: {1}'.format(control, backtrack))
                if self._wn.sim_time - backtrack < self._rule_iter * self._wn.options.time.rule_timestep:
                    # The control needs activated before the next rule timestep; Activate the control and
                    # any controls with the samve value for backtrack
                    if logger.getEffectiveLevel() <= 1:
                        logger.log(1, 'control {0} needs run before the next rule timestep.'.format(control))
                    control.run_control_action()
                    cnt += 1
                    while cnt < len(presolve_controls_to_run) and presolve_controls_to_run[cnt][1] == backtrack:
                        # Also activate all of the controls that have the same value for backtrack
                        if logger.getEffectiveLevel() <= 1:
                            logger.log(1, '\talso activating control {0}; backtrack: {1}'.format(
                                presolve_controls_to_run[cnt][0],
                                presolve_controls_to_run[cnt][1]))
                        presolve_controls_to_run[cnt][0].run_control_action()
                        cnt += 1
                    if self._presolve_controls.changes_made():
                        # changes were actually made; we found the next timestep; update wn.sim_time and break
                        self._wn.sim_time -= backtrack
                        break
                    if logger.getEffectiveLevel() <= 1:
                        logger.log(1, 'controls with backtrack {0} did not make any changes'.format(backtrack))
                elif self._wn.sim_time - backtrack == self._rule_iter * self._wn.options.time.rule_timestep:
                    # the control needs activated at the same time as the next rule timestep;
                    # activate the control, any controls with the same value for backtrack, and any rules at
                    # this rule timestep
                    # the rules need run first (I think to match epanet)
                    if logger.getEffectiveLevel() <= 1:
                        logger.log(1, 'control has backtrack equivalent to next rule timestep')
                    self._rule_iter += 1
                    self._wn.sim_time -= backtrack
                    if not first_step:
                        wntr.sim.hydraulics.update_tank_heads(self._wn)
                    rules_to_run = self._rules.check()
                    rules_to_run.sort(key=lambda i: i[0]._priority)
                    for rule, rule_back in rules_to_run:
                        if logger.getEffectiveLevel() <= 1:
                            logger.log(1, '\tactivating rule {0}'.format(rule))
                        rule.run_control_action()
                    if logger.getEffectiveLevel() <= 1:
                        logger.log(1, '\tactivating control {0}; backtrack: {1}'.format(control, backtrack))
                    control.run_control_action()
                    cnt += 1
                    while cnt < len(presolve_controls_to_run) and presolve_controls_to_run[cnt][1] == backtrack:
                        if logger.getEffectiveLevel() <= 1:
                            logger.log(1, '\talso activating control {0}; backtrack: {1}'.format(
                                presolve_controls_to_run[cnt][0], presolve_controls_to_run[cnt][1]))
                        presolve_controls_to_run[cnt][0].run_control_action()
                        cnt += 1
                    if self._presolve_controls.changes_made() or self._rules.changes_made():
                        break
                    if logger.getEffectiveLevel() <= 1:
                        logger.log(1,
                                   'no changes made by presolve controls or rules at backtrack {0}'.format(backtrack))
                    self._wn.sim_time += backtrack
                else:
                    if logger.getEffectiveLevel() <= 1:
                        logger.log(1, 'The next rule timestep is before this control needs activated; checking rules')
                    old_time = self._wn.sim_time
                    self._wn.sim_time = self._rule_iter * self._wn.options.time.rule_timestep
                    self._rule_iter += 1
                    if not first_step:
                        wntr.sim.hydraulics.update_tank_heads(self._wn)
                    rules_to_run = self._rules.check()
                    rules_to_run.sort(key=lambda i: i[0]._priority)
                    for rule, rule_back in rules_to_run:
                        if logger.getEffectiveLevel() <= 1:
                            logger.log(1, '\tactivating rule {0}'.format(rule))
                        rule.run_control_action()
                    if self._rules.changes_made():
                        break
                    if logger.getEffectiveLevel() <= 1:
                        logger.log(1, 'no changes made by rules at rule timestep {0}'.format(
                            (self._rule_iter - 1) * self._wn.options.time.rule_timestep))
                    self._wn.sim_time = old_time
        if logger.getEffectiveLevel() <= logging.DEBUG:
            logger.debug('changes made by rules: ')
            for obj, attr in self._rules.get_changes():
                logger.debug('\t{0}.{1} changed to {2}'.format(obj, attr, getattr(obj, attr)))
            logger.debug('changes made by presolve controls:')
            for obj, attr in self._presolve_controls.get_changes():
                logger.debug('\t{0}.{1} changed to {2}'.format(obj, attr, getattr(obj, attr)))

    def _run_feasibility_controls(self):
        self._feasibility_controls.reset()
        feasibility_controls_to_run = self._feasibility_controls.check()
        feasibility_controls_to_run.sort(key=lambda i: i[0]._priority)
        for c, b in feasibility_controls_to_run:
            assert b == 0
            c.run_control_action()
        logger.debug('changes made by feasibility controls:')
        for obj, attr in self._feasibility_controls.get_changes():
            logger.debug('\t{0}.{1} changed to {2}'.format(obj, attr, getattr(obj, attr)))

    def _run_postsolve_controls(self):
        logger.debug('checking postsolve controls')
        self._postsolve_controls.reset()
        postsolve_controls_to_run = self._postsolve_controls.check()
        postsolve_controls_to_run.sort(key=lambda i: i[0]._priority)
        for control, unused in postsolve_controls_to_run:
            if logger.getEffectiveLevel() <= 1:
                logger.log(1, '\tactivating control {0}'.format(control))
            control.run_control_action()
        if logger.getEffectiveLevel() <= logging.DEBUG:
            logger.debug('postsolve controls made changes:')
            for obj, attr in self._postsolve_controls.get_changes():
                logger.debug('\t{0}.{1} changed to {2}'.format(obj, attr, getattr(obj, attr)))

    def run_sim(self, solver=NewtonSolver, backup_solver=None, solver_options=None,
                backup_solver_options=None, convergence_error=False, HW_approx='default',
<<<<<<< HEAD
                stop_criteria=None, diagnostics=False):
=======
                diagnostics=False):
>>>>>>> 60ed80e6

        """
        Run an extended period simulation (hydraulics only).

        Parameters
        ----------
        solver: object
            wntr.sim.solvers.NewtonSolver or Scipy solver
        backup_solver: object
            wntr.sim.solvers.NewtonSolver or Scipy solver
        solver_options: dict
            Solver options are specified using the following dictionary keys:

            * MAXITER: the maximum number of iterations for each hydraulic solve (each timestep and trial) (default = 3000)
            * TOL: tolerance for the hydraulic equations (default = 1e-6)
            * BT_RHO: the fraction by which the step length is reduced at each iteration of the line search (default = 0.5)
            * BT_MAXITER: the maximum number of iterations for each line search (default = 100)
            * BACKTRACKING: whether or not to use a line search (default = True)
            * BT_START_ITER: the newton iteration at which a line search should start being used (default = 2)
            * THREADS: the number of threads to use in constraint and jacobian computations
        backup_solver_options: dict
        convergence_error: bool (optional)
            If convergence_error is True, an error will be raised if the
            simulation does not converge. If convergence_error is False, partial results are returned, 
            a warning will be issued, and results.error_code will be set to 0
            if the simulation does not converge.  Default = False.
        HW_approx: str
            Specifies which Hazen-Williams headloss approximation to use. Options are 'default' and 'piecewise'. Please
            see the WNTR documentation on hydraulics for details.
        diagnostics: bool
            If True, then run with diagnostics on
        """
        logger.debug('creating hydraulic model')
        self.mode = self._wn.options.hydraulic.demand_model
        self._model, self._model_updater = wntr.sim.hydraulics.create_hydraulic_model(wn=self._wn, HW_approx=HW_approx)

        if diagnostics:
            diagnostics = _Diagnostics(self._wn, self._model, self.mode, enable=True)
        else:
            diagnostics = _Diagnostics(self._wn, self._model, self.mode, enable=False)

        self._setup_sim_options(solver=solver, backup_solver=backup_solver, solver_options=solver_options,
                                backup_solver_options=backup_solver_options, convergence_error=convergence_error)

        self._get_control_managers()

        node_res, link_res = wntr.sim.hydraulics.initialize_results_dict(self._wn)
        results = wntr.sim.results.SimulationResults()
        results.error_code = None
        results.time = []
        results.network_name = self._wn.name

        self._initialize_internal_graph()

        if self._wn.sim_time == 0:
            first_step = True
        else:
            first_step = False
        trial = -1
        max_trials = self._wn.options.hydraulic.trials
        resolve = False
        self._rule_iter = 0  # this is used to determine the rule timestep

        if first_step:
            wntr.sim.hydraulics.update_network_previous_values(self._wn)
            self._wn._prev_sim_time = -1

        logger.debug('starting simulation')

        logger.info('{0:<10}{1:<10}{2:<10}{3:<15}{4:<15}'.format('Sim Time', 'Trial', 'Solver', '# isolated', '# isolated'))
        logger.info('{0:<10}{1:<10}{2:<10}{3:<15}{4:<15}'.format('', '', '# iter', 'junctions', 'links'))
        while True:
            if logger.getEffectiveLevel() <= logging.DEBUG:
                logger.debug('\n\n')

            if not resolve:
                if not first_step:
                    """
                    The tank levels/heads must be done before checking the controls because the TankLevelControls
                    depend on the tank levels. These will be updated again after we determine the next actual timestep.
                    """
                    wntr.sim.hydraulics.update_tank_heads(self._wn)
                trial = 0
                self._compute_next_timestep_and_run_presolve_controls_and_rules(first_step)

            self._run_feasibility_controls()

            # Prepare for solve
            self._update_internal_graph()
            num_isolated_junctions, num_isolated_links = self._get_isolated_junctions_and_links()
            if not first_step and not resolve:
                wntr.sim.hydraulics.update_tank_heads(self._wn)
            wntr.sim.hydraulics.update_model_for_controls(self._model, self._wn, self._model_updater, self._presolve_controls)
            wntr.sim.hydraulics.update_model_for_controls(self._model, self._wn, self._model_updater, self._rules)
            wntr.sim.hydraulics.update_model_for_controls(self._model, self._wn, self._model_updater, self._feasibility_controls)
            wntr.sim.models.param.source_head_param(self._model, self._wn)
            wntr.sim.models.param.expected_demand_param(self._model, self._wn)

            diagnostics.run(last_step='presolve controls, rules, and model updates', next_step='solve')

            solver_status, mesg, iter_count = _solver_helper(self._model, self._solver, self._solver_options)
            if solver_status == 0 and self._backup_solver is not None:
                solver_status, mesg, iter_count = _solver_helper(self._model, self._backup_solver, self._backup_solver_options)
            if solver_status == 0:
                if self._convergence_error:
                    logger.error('Simulation did not converge at time ' + self._get_time() + '. ' + mesg) 
                    raise RuntimeError('Simulation did not converge at time ' + self._get_time() + '. ' + mesg)
                warnings.warn('Simulation did not converge at time ' + self._get_time() + '. ' + mesg)
                logger.warning('Simulation did not converge at time ' + self._get_time() + '. ' + mesg)
                results.error_code = wntr.sim.results.ResultsStatus.error
                diagnostics.run(last_step='solve', next_step='break')
                break

            logger.info('{0:<10}{1:<10}{2:<10}{3:<15}{4:<15}'.format(self._get_time(), trial, iter_count, num_isolated_junctions, num_isolated_links))

            # Enter results in network and update previous inputs
            logger.debug('storing results in network')
            wntr.sim.hydraulics.store_results_in_network(self._wn, self._model)

            diagnostics.run(last_step='solve and store results in network', next_step='postsolve controls')

            self._run_postsolve_controls()
            if self._postsolve_controls.changes_made():
                resolve = True
                self._update_internal_graph()
                wntr.sim.hydraulics.update_model_for_controls(self._model, self._wn, self._model_updater, self._postsolve_controls)
                diagnostics.run(last_step='postsolve controls and model updates', next_step='solve next trial')
                trial += 1
                if trial > max_trials:
                    if convergence_error:
                        logger.error('Exceeded maximum number of trials at time ' + self._get_time() + '. ') 
                        raise RuntimeError('Exceeded maximum number of trials at time ' + self._get_time() + '. ' ) 
                    results.error_code = wntr.sim.results.ResultsStatus.error
                    warnings.warn('Exceeded maximum number of trials at time ' + self._get_time() + '. ') 
                    logger.warning('Exceeded maximum number of trials at time ' + self._get_time() + '. ' ) 
                    break
                continue

            diagnostics.run(last_step='postsolve controls and model updates', next_step='advance time')

            logger.debug('no changes made by postsolve controls; moving to next timestep')

            resolve = False
            if type(self._report_timestep) == float or type(self._report_timestep) == int:
                if self._wn.sim_time % self._report_timestep == 0:
                    wntr.sim.hydraulics.save_results(self._wn, node_res, link_res)
                    if len(results.time) > 0 and int(self._wn.sim_time) == results.time[-1]:
                        if int(self._wn.sim_time) != self._wn.sim_time:
                            raise RuntimeError('Time steps increments smaller than 1 second are forbidden.'+
                                               ' Keep time steps as an integer number of seconds.')
                        else:
                            raise RuntimeError('Simulation already solved this timestep')
                    results.time.append(int(self._wn.sim_time))
            elif self._report_timestep.upper() == 'ALL':
                wntr.sim.hydraulics.save_results(self._wn, node_res, link_res)
                if len(results.time) > 0 and int(self._wn.sim_time) == results.time[-1]:
                    raise RuntimeError('Simulation already solved this timestep')
                results.time.append(int(self._wn.sim_time))
            wntr.sim.hydraulics.update_network_previous_values(self._wn)
            first_step = False
            self._wn.sim_time += self._hydraulic_timestep
            overstep = float(self._wn.sim_time) % self._hydraulic_timestep
            self._wn.sim_time -= overstep
            
            stop_criteria_met = False
            if stop_criteria is not None:
                for i in stop_criteria.index:
                    link_name, attribute, operation, value = stop_criteria.loc[i,:]
                    link_attribute = getattr(self._wn.get_link(link_name), attribute)
                    if operation(link_attribute, value):
                        stop_criteria_met = True
                        results.error_code = wntr.sim.results.ResultsStatus.error
                        warnings.warn('Simulation stoped based on stop criteria at time ' + self._get_time() + '. ') 
                        logger.warning('Simulation stoped based on stop criteria at time ' + self._get_time() + '. ' ) 
                        break # break out of for loop
                if stop_criteria_met:
                    break # break out of while loop
                
            if self._wn.sim_time > self._wn.options.time.duration:
                break

        wntr.sim.hydraulics.get_results(self._wn, results, node_res, link_res)
<<<<<<< HEAD
        results._adjust_time(self._wn.options.time.pattern_start)
        self._wn.reset_initial_values()
=======
>>>>>>> 60ed80e6
        
        return results

    def _initialize_name_id_maps(self):
        n = 0
        for link_name, link in self._wn.links():
            self._link_name_to_id[link_name] = n
            self._link_id_to_name[n] = link_name
            n += 1
        n = 0
        for node_name, node in self._wn.nodes():
            self._node_name_to_id[node_name] = n
            self._node_id_to_name[n] = node_name
            n += 1

    def _initialize_internal_graph(self):
        n_links = OrderedDict()
        rows = []
        cols = []
        vals = []
        for link_name, link in itertools.chain(self._wn.pipes(), self._wn.pumps(), self._wn.valves()):
            from_node_name = link.start_node_name
            to_node_name = link.end_node_name
            from_node_id = self._node_name_to_id[from_node_name]
            to_node_id = self._node_name_to_id[to_node_name]
            if (from_node_id, to_node_id) not in n_links:
                n_links[(from_node_id, to_node_id)] = 0
                n_links[(to_node_id, from_node_id)] = 0
            n_links[(from_node_id, to_node_id)] += 1
            n_links[(to_node_id, from_node_id)] += 1
            rows.append(from_node_id)
            cols.append(to_node_id)
            rows.append(to_node_id)
            cols.append(from_node_id)
            if link.status == wntr.network.LinkStatus.Closed:
                vals.append(0)
                vals.append(0)
            else:
                vals.append(1)
                vals.append(1)

        rows = np.array(rows, dtype=self._int_dtype)
        cols = np.array(cols, dtype=self._int_dtype)
        vals = np.array(vals, dtype=self._int_dtype)
        self._internal_graph = scipy.sparse.csr_matrix((vals, (rows, cols)))

        ndx_map = OrderedDict()
        for link_name, link in self._wn.links():
            from_node_name = link.start_node_name
            to_node_name = link.end_node_name
            from_node_id = self._node_name_to_id[from_node_name]
            to_node_id = self._node_name_to_id[to_node_name]
            ndx1 = _get_csr_data_index(self._internal_graph, from_node_id, to_node_id)
            ndx2 = _get_csr_data_index(self._internal_graph, to_node_id, from_node_id)
            ndx_map[link] = (ndx1, ndx2)
        self._map_link_to_internal_graph_data_ndx = ndx_map

        self._number_of_connections = [0 for i in range(self._wn.num_nodes)]
        for node_id in self._node_id_to_name.keys():
            self._number_of_connections[node_id] = self._internal_graph.indptr[node_id+1] - self._internal_graph.indptr[node_id]
        self._number_of_connections = np.array(self._number_of_connections, dtype=self._int_dtype)

        self._node_pairs_with_multiple_links = OrderedDict()
        for from_node_id, to_node_id in n_links.keys():
            if n_links[(from_node_id, to_node_id)] > 1:
                if (to_node_id, from_node_id) in self._node_pairs_with_multiple_links:
                    continue
                self._internal_graph[from_node_id, to_node_id] = 0
                self._internal_graph[to_node_id, from_node_id] = 0
                from_node_name = self._node_id_to_name[from_node_id]
                to_node_name = self._node_id_to_name[to_node_id]
                tmp_list = self._node_pairs_with_multiple_links[(from_node_id, to_node_id)] = []
                for link_name in self._wn.get_links_for_node(from_node_name):
                    link = self._wn.get_link(link_name)
                    if link.start_node_name == to_node_name or link.end_node_name == to_node_name:
                        tmp_list.append(link)
                        if link.status != wntr.network.LinkStatus.Closed:
                            ndx1, ndx2 = ndx_map[link]
                            self._internal_graph.data[ndx1] = 1
                            self._internal_graph.data[ndx2] = 1

        self._source_ids = []
        for node_name, node in self._wn.tanks():
            node_id = self._node_name_to_id[node_name]
            self._source_ids.append(node_id)
        for node_name, node in self._wn.reservoirs():
            node_id = self._node_name_to_id[node_name]
            self._source_ids.append(node_id)
        self._source_ids = np.array(self._source_ids, dtype=self._int_dtype)

    def _update_internal_graph(self):
        data = self._internal_graph.data
        ndx_map = self._map_link_to_internal_graph_data_ndx
        for mgr in [self._presolve_controls, self._rules, self._postsolve_controls]:
            for obj, attr in mgr.get_changes():
                if 'status' == attr:
                    if obj.status == wntr.network.LinkStatus.Closed:
                        ndx1, ndx2 = ndx_map[obj]
                        data[ndx1] = 0
                        data[ndx2] = 0
                    else:
                        ndx1, ndx2 = ndx_map[obj]
                        data[ndx1] = 1
                        data[ndx2] = 1

        for key, link_list in self._node_pairs_with_multiple_links.items():
            first_link = link_list[0]
            ndx1, ndx2 = ndx_map[first_link]
            data[ndx1] = 0
            data[ndx2] = 0
            for link in link_list:
                if link.status != wntr.network.LinkStatus.Closed:
                    ndx1, ndx2 = ndx_map[link]
                    data[ndx1] = 1
                    data[ndx2] = 1

    def _get_isolated_junctions_and_links(self):
        logger_level = logger.getEffectiveLevel()

        if logger_level <= logging.DEBUG:
            logger.debug('checking for isolated junctions and links')
        for j in self._prev_isolated_junctions:
            junction = self._wn.get_node(j)
            junction._is_isolated = False
        for l in self._prev_isolated_links:
            link = self._wn.get_link(l)
            link._is_isolated = False

        node_indicator = np.ones(self._wn.num_nodes, dtype=self._int_dtype)
        check_for_isolated_junctions(self._source_ids, node_indicator, self._internal_graph.indptr,
                                     self._internal_graph.indices, self._internal_graph.data,
                                     self._number_of_connections)

        isolated_junction_ids = [i for i in range(len(node_indicator)) if node_indicator[i] == 1]
        isolated_junctions = OrderedSet()
        isolated_links = OrderedSet()
        for j_id in isolated_junction_ids:
            j = self._node_id_to_name[j_id]
            junction = self._wn.get_node(j)
            junction._is_isolated = True
            isolated_junctions.add(j)
            connected_links = self._wn.get_links_for_node(j)
            for l in connected_links:
                link = self._wn.get_link(l)
                link._is_isolated = True
                isolated_links.add(l)

        if logger_level <= logging.DEBUG:
            if len(isolated_junctions) > 0 or len(isolated_links) > 0:
                logger.debug('isolated junctions: {0}'.format(isolated_junctions))
                logger.debug('isolated links: {0}'.format(isolated_links))
        wntr.sim.hydraulics.update_model_for_isolated_junctions_and_links(self._model, self._wn, self._model_updater,
                                                                          self._prev_isolated_junctions,
                                                                          self._prev_isolated_links,
                                                                          isolated_junctions, isolated_links)
        self._prev_isolated_junctions = isolated_junctions
        self._prev_isolated_links = isolated_links
        return len(isolated_junctions), len(isolated_links)


def _get_csr_data_index(a, row, col):
    """
    Parameters:
    a: scipy.sparse.csr.csr_matrix
    row: int
    col: int
    """
    row_indptr = a.indptr[row]
    num = a.indptr[row+1] - row_indptr
    cols = a.indices[row_indptr:row_indptr+num]
    n = 0
    for j in cols:
        if j == col:
            return row_indptr + n
        n += 1
    raise RuntimeError('Unable to find csr data index.')


def _solver_helper(model, solver, solver_options):
    """

    Parameters
    ----------
    model: wntr.aml.Model
    solver: class or function
    solver_options: dict

    Returns
    -------
    solver_status: int
    message: str
    """
    logger.debug('solving')
    model.set_structure()
    if solver is NewtonSolver:
        _solver = NewtonSolver(solver_options)
        sol = _solver.solve(model)
    elif solver is scipy.optimize.fsolve:
        x, infodict, ier, mesg = solver(model.evaluate_residuals, model.get_x(), **solver_options)
        if ier != 1:
            sol = SolverStatus.error, mesg, None
        else:
            model.load_var_values_from_x(x)
            sol = SolverStatus.converged, mesg, None
    elif solver in {scipy.optimize.newton_krylov, scipy.optimize.anderson, scipy.optimize.broyden1,
                            scipy.optimize.broyden2, scipy.optimize.excitingmixing, scipy.optimize.linearmixing,
                            scipy.optimize.diagbroyden}:
        try:
            x = solver(model.evaluate_residuals, model.get_x(), **solver_options)
            model.load_var_values_from_x(x)
            sol = SolverStatus.converged, '', None
        except:
            sol = SolverStatus.error, '', None
    else:
        raise ValueError('Solver not recognized.')
    return sol


class _DenseJac(object):
    def __init__(self, model):
        self.model = model

    def eval(self, x):
        return self.model.evaluate_jacobian(x).toarray()<|MERGE_RESOLUTION|>--- conflicted
+++ resolved
@@ -794,11 +794,7 @@
 
     def run_sim(self, solver=NewtonSolver, backup_solver=None, solver_options=None,
                 backup_solver_options=None, convergence_error=False, HW_approx='default',
-<<<<<<< HEAD
-                stop_criteria=None, diagnostics=False):
-=======
                 diagnostics=False):
->>>>>>> 60ed80e6
 
         """
         Run an extended period simulation (hydraulics only).
@@ -962,30 +958,11 @@
             self._wn.sim_time += self._hydraulic_timestep
             overstep = float(self._wn.sim_time) % self._hydraulic_timestep
             self._wn.sim_time -= overstep
-            
-            stop_criteria_met = False
-            if stop_criteria is not None:
-                for i in stop_criteria.index:
-                    link_name, attribute, operation, value = stop_criteria.loc[i,:]
-                    link_attribute = getattr(self._wn.get_link(link_name), attribute)
-                    if operation(link_attribute, value):
-                        stop_criteria_met = True
-                        results.error_code = wntr.sim.results.ResultsStatus.error
-                        warnings.warn('Simulation stoped based on stop criteria at time ' + self._get_time() + '. ') 
-                        logger.warning('Simulation stoped based on stop criteria at time ' + self._get_time() + '. ' ) 
-                        break # break out of for loop
-                if stop_criteria_met:
-                    break # break out of while loop
-                
+
             if self._wn.sim_time > self._wn.options.time.duration:
                 break
 
         wntr.sim.hydraulics.get_results(self._wn, results, node_res, link_res)
-<<<<<<< HEAD
-        results._adjust_time(self._wn.options.time.pattern_start)
-        self._wn.reset_initial_values()
-=======
->>>>>>> 60ed80e6
         
         return results
 
