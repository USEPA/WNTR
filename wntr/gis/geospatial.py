--- conflicted
+++ resolved
@@ -128,6 +128,12 @@
         snapped_points = gpd.GeoDataFrame(data=closest ,geometry=snapped_points, crs=crs)
         # determine whether the snapped point is closer to the start or end node
         snapped_points["line_position"] = closest.geometry.project(snapped_points, normalized=True)
+        if ("start_node_name" in closest.columns) and ("end_node_name" in closest.columns):
+            snapped_points.loc[snapped_points["line_position"]<0.5, "node"] = closest["start_node_name"]
+            snapped_points.loc[snapped_points["line_position"]>=0.5, "node"] = closest["end_node_name"]
+            snapped_points = snapped_points[["link", "node", "snap_distance", "line_position", "geometry"]]
+        else:
+            snapped_points = snapped_points[["link", "snap_distance", "line_position", "geometry"]]
         if ("start_node_name" in closest.columns) and ("end_node_name" in closest.columns):
             snapped_points.loc[snapped_points["line_position"]<0.5, "node"] = closest["start_node_name"]
             snapped_points.loc[snapped_points["line_position"]>=0.5, "node"] = closest["end_node_name"]
@@ -430,10 +436,7 @@
     
     n = intersects.groupby('_tmp_index_name')['geometry'].count()
     B_indices = intersects.groupby('_tmp_index_name')['index_right'].apply(list)
-<<<<<<< HEAD
     #B_indices.sort_values()
-=======
->>>>>>> 004bfd9a
     stats = pd.DataFrame(index=A.index, data={'intersections': B_indices,
                                               'n': n,})
     stats['n'] = stats['n'].fillna(0)
