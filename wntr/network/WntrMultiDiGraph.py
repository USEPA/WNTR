--- conflicted
+++ resolved
@@ -10,28 +10,16 @@
     def weight_graph(self, node_attribute={}, link_attribute={}):
         """ Return a weighted graph based on node and link attributes.
         The weighted graph changes the direction of the original link if the weight is negative.
-<<<<<<< HEAD
-
-=======
->>>>>>> 78a37699
         Parameters
         ----------
         G : graph
             A networkx graph
-<<<<<<< HEAD
-
-        node_attribute :  dict or pandas Series
-            node attributes
-
-        link_attribues : dict or pandas Series
-            link attributes
-
-=======
         node_attribute :  dict or pandas Series
             node attributes
         link_attribues : dict or pandas Series
             link attributes
->>>>>>> 78a37699
+
+
         Returns
         -------
         G : weighted graph
@@ -62,18 +50,13 @@
 
     def terminal_nodes(self):
         """ Get all nodes with degree 1
-<<<<<<< HEAD
-
-=======
->>>>>>> 78a37699
+
         Parameters
         ----------
         G : graph
             A networkx graph
-<<<<<<< HEAD
-
-=======
->>>>>>> 78a37699
+
+
         Returns
         -------
         terminal_nodes : list
@@ -87,18 +70,12 @@
 
     def bridges(self):
         """ Get bridge links. Uses an undirected graph.
-<<<<<<< HEAD
-
-=======
->>>>>>> 78a37699
         Parameters
         ----------
         G : graph
             A networkx graph
-<<<<<<< HEAD
-
-=======
->>>>>>> 78a37699
+
+
         Returns
         -------
         bridges : list
@@ -118,10 +95,7 @@
 
     def central_point_dominance(self):
         """ Compute central point dominance.
-<<<<<<< HEAD
-
-=======
->>>>>>> 78a37699
+            
         Returns
         -------
         cpd : float
@@ -136,10 +110,7 @@
     def spectral_gap(self):
         """ Spectral gap. Difference in the first and second eigenvalue of
         the adj matrix
-<<<<<<< HEAD
-
-=======
->>>>>>> 78a37699
+
         Returns
         -------
         spectral_gap : float
@@ -154,10 +125,7 @@
     def algebraic_connectivity(self):
         """ Algebraic connectivity. Second smallest eigenvalue of the normalized
         Laplacian matrix of a network. Uses an undirected graph.
-<<<<<<< HEAD
-
-=======
->>>>>>> 78a37699
+
         Returns
         -------
         alg_con : float
@@ -171,10 +139,7 @@
 
     def critical_ratio_defrag(self):
         """ Critical ratio of defragmentation.
-<<<<<<< HEAD
-
-=======
->>>>>>> 78a37699
+
         Returns
         -------
         fd : float
@@ -189,23 +154,17 @@
     def links_in_simple_paths(self, sources, sinks):
         """
         Count all links in a simple path between sources and sinks
-<<<<<<< HEAD
-
-=======
->>>>>>> 78a37699
+
         Parameters
         -----------
         sources : list
             List of source nodes
-<<<<<<< HEAD
-
         sinks : list
             List of sink nodes
-
-=======
         sinks : list
             List of sink nodes
->>>>>>> 78a37699
+
+
         Returns
         -------
         link_count : dict
