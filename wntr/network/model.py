--- conflicted
+++ resolved
@@ -396,13 +396,8 @@
         
         """
         if not isinstance(pattern, Pattern):
-<<<<<<< HEAD
-            pattern = Pattern(name, multipliers=pattern, time_options=self.options.time)
-        elif pattern.time_options is None:
-=======
             pattern = Pattern(name, multipliers=pattern, time_options=self.options.time)            
         else: #elif pattern.time_options is None:
->>>>>>> c1a7a552
             pattern.time_options = self.options.time
         if pattern.name in self._patterns:
             raise ValueError('Pattern name already exists')
