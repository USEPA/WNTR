--- conflicted
+++ resolved
@@ -37,12 +37,8 @@
     TankLevelCondition, RelativeCondition, OrCondition, AndCondition, _CloseCVCondition, _OpenCVCondition, \
     _ClosePowerPumpCondition, _OpenPowerPumpCondition, _CloseHeadPumpCondition, _OpenHeadPumpCondition, \
     _ClosePRVCondition, _OpenPRVCondition, _ActivePRVCondition, _OpenFCVCondition, _ActiveFCVCondition, \
-<<<<<<< HEAD
-    _ValveNewSettingCondition, ControlAction, _InternalControlAction, Control, ControlManager, Comparison, Rule, \
+    ControlAction, _InternalControlAction, Control, ControlManager, Comparison, Rule, \
     _PartialDemandStatusCondition, _FullDemandStatusCondition, _ZeroDemandStatusCondition
-=======
-    ControlAction, _InternalControlAction, Control, ControlManager, Comparison, Rule
->>>>>>> e7d20f9c
 from collections import OrderedDict
 from wntr.utils.ordered_set import OrderedSet
 
