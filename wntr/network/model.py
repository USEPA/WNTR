"""
The wntr.network.model module includes methods to build a water network
model.

.. rubric:: Contents

.. autosummary::

    WaterNetworkModel
    PatternRegistry
    CurveRegistry
    SourceRegistry
    NodeRegistry
    LinkRegistry

"""
import logging
import sys
from collections import OrderedDict
from collections.abc import MutableSequence

import networkx as nx
import numpy as np
import pandas as pd
import six
import wntr.epanet
from wntr.utils.ordered_set import OrderedSet

from .base import AbstractModel, Link, LinkStatus, Registry
from .controls import (AndCondition, Comparison, Control, ControlAction,
                       ControlManager, ControlPriority, OrCondition,
                       RelativeCondition, Rule, SimTimeCondition,
                       TankLevelCondition, TimeOfDayCondition, ValueCondition,
                       _ActiveFCVCondition, _ActivePRVCondition,
                       _ActivePSVCondition, _CloseCVCondition,
                       _CloseHeadPumpCondition, _ClosePowerPumpCondition,
                       _ClosePRVCondition, _ClosePSVCondition, _ControlType,
                       _InternalControlAction, _OpenCVCondition,
                       _OpenFCVCondition, _OpenHeadPumpCondition,
                       _OpenPowerPumpCondition, _OpenPRVCondition,
                       _OpenPSVCondition)
from .elements import (Curve, Demands, FCValve, GPValve, HeadPump, Junction,
                       Pattern, PBValve, Pipe, PowerPump, PRValve, PSValve,
                       Pump, Reservoir, Source, Tank, TCValve, TimeSeries,
                       Valve)
from .options import Options

logger = logging.getLogger(__name__)


class WaterNetworkModel(AbstractModel):
    """
    Water network model class.

    Parameters
    -------------------
    inp_file_name: string (optional)
        Directory and filename of EPANET inp file to load into the
        WaterNetworkModel object.
    """

    def __init__(self, inp_file_name=None):

        # Network name
        self.name = None

        self._options = Options()
        self._node_reg = NodeRegistry(self)
        self._link_reg = LinkRegistry(self)
        self._pattern_reg = PatternRegistry(self)
        self._curve_reg = CurveRegistry(self)
        self._controls = OrderedDict()
        self._sources = OrderedDict()

        self._node_reg._finalize_(self)
        self._link_reg._finalize_(self)
        self._pattern_reg._finalize_(self)
        self._curve_reg._finalize_(self)

        # Name of pipes that are check valves
        self._check_valves = []

        # NetworkX Graph to store the pipe connectivity and node coordinates

        self._Htol = 0.0001524  # Head tolerance in meters.
        self._Qtol = 2.83168e-6  # Flow tolerance in m^3/s.

        self._labels = None

        self._inpfile = None
        if inp_file_name:
            self.read_inpfile(inp_file_name)
            
        # To be deleted and/or renamed and/or moved
        # Time parameters
        self.sim_time = 0.0
        self._prev_sim_time = None  # the last time at which results were accepted
    
    def _compare(self, other):
        """
        Parameters
        ----------
        other: WaterNetworkModel

        Returns
        -------
        bool
        """
        if self.num_junctions  != other.num_junctions  or \
           self.num_reservoirs != other.num_reservoirs or \
           self.num_tanks      != other.num_tanks      or \
           self.num_pipes      != other.num_pipes      or \
           self.num_pumps      != other.num_pumps      or \
           self.num_valves     != other.num_valves:
            return False
        for name, node in self.nodes():
            if not node._compare(other.get_node(name)):
                return False
        for name, link in self.links():
            if not link._compare(other.get_link(name)):
                return False
        for name, pat in self.patterns():
            if pat != other.get_pattern(name):
                return False
        for name, curve in self.curves():
            if curve != other.get_curve(name):
                return False
        for name, source in self.sources():
            if source != other.get_source(name):
                return False
        if self.options != other.options:
            return False
        for name, control in self.controls():
            if not control._compare(other.get_control(name)):
                return False
        return True
    
    @property
    def _shifted_time(self):
        """
        Return the time in seconds shifted by the
        simulation start time (e.g. as specified in the
        inp file). This is, this is the time since 12 AM
        on the first day.
        """
        return self.sim_time + self.options.time.start_clocktime

    @property
    def _prev_shifted_time(self):
        """
        Return the time in seconds of the previous solve shifted by
        the simulation start time. That is, this is the time from 12
        AM on the first day to the time at the previous hydraulic
        timestep.
        """
        return self._prev_sim_time + self.options.time.start_clocktime

    @property
    def _clock_time(self):
        """
        Return the current time of day in seconds from 12 AM
        """
        return self._shifted_time % (24*3600)

    @property
    def _clock_day(self):
        """Return the clock-time day of the simulation"""
        return int(self._shifted_time / 86400)

    ### # 
    ### Iteratable attributes
    @property
    def options(self): 
        """The model's options object
        
        Returns
        -------
        Options
        
        """
        return self._options
    
    @property
    def nodes(self): 
        """The node registry (as property) or a generator for iteration (as function call)
        
        Returns
        -------
        NodeRegistry
        
        """
        return self._node_reg
    
    @property
    def links(self): 
        """The link registry (as property) or a generator for iteration (as function call)
        
        Returns
        -------
        LinkRegistry
        
        """
        return self._link_reg
    
    @property
    def patterns(self): 
        """The pattern registry (as property) or a generator for iteration (as function call)

        Returns
        -------
        PatternRegistry

        """
        return self._pattern_reg
    
    @property
    def curves(self): 
        """The curve registry (as property) or a generator for iteration (as function call)
        
        Returns
        -------
        CurveRegistry        
        
        """
        return self._curve_reg
    
    def sources(self):
        """Returns a generator to iterate over all sources

        Returns
        -------
        A generator in the format (name, object).
        """
        for source_name, source in self._sources.items():
            yield source_name, source
        
    def controls(self):
        """Returns a generator to iterate over all controls

        Returns
        -------
        A generator in the format (name, object).
        """
        for control_name, control in self._controls.items():
            yield control_name, control
                
    ### # 
    ### Element iterators
    @property
    def junctions(self): 
        """Iterator over all junctions"""
        return self._node_reg.junctions
    
    @property
    def tanks(self): 
        """Iterator over all tanks"""
        return self._node_reg.tanks
    
    @property
    def reservoirs(self): 
        """Iterator over all reservoirs"""        
        return self._node_reg.reservoirs
    
    @property
    def pipes(self): 
        """Iterator over all pipes"""        
        return self._link_reg.pipes
    
    @property
    def pumps(self): 
        """Iterator over all pumps"""        
        return self._link_reg.pumps
    
    @property
    def valves(self): 
        """Iterator over all valves"""        
        return self._link_reg.valves

    @property
    def head_pumps(self):
        """Iterator over all head-based pumps"""
        return self._link_reg.head_pumps

    @property
    def power_pumps(self):
        """Iterator over all power pumps"""
        return self._link_reg.power_pumps

    @property
    def prvs(self):
        """Iterator over all pressure reducing valves (PRVs)"""        
        return self._link_reg.prvs

    @property
    def psvs(self):
        """Iterator over all pressure sustaining valves (PSVs)"""        
        return self._link_reg.psvs

    @property
    def pbvs(self):
        """Iterator over all pressure breaker valves (PBVs)"""        
        return self._link_reg.pbvs

    @property
    def tcvs(self):
        """Iterator over all throttle control valves (TCVs)"""        
        return self._link_reg.tcvs

    @property
    def fcvs(self):
        """Iterator over all flow control valves (FCVs)"""        
        return self._link_reg.fcvs

    @property
    def gpvs(self):
        """Iterator over all general purpose valves (GPVs)"""        
        return self._link_reg.gpvs
    
    """
    ### # 
    ### Create blank, unregistered objects (for direct assignment)
    def new_demand_timeseries_list(self):
        return Demands(self) 
    
    def new_timeseries(self):
        return TimeSeries(self, 0.0)
    
    def new_pattern(self):
        return Pattern(None, time_options=self._options.time)
    """
    
    ### # 
    ### Add elements to the model
    def add_junction(self, name, base_demand=0.0, demand_pattern=None, 
                     elevation=0.0, coordinates=None, demand_category=None):
        """
        Adds a junction to the water network model

        Parameters
        -------------------
        name : string
            Name of the junction.
        base_demand : float
            Base demand at the junction.
        demand_pattern : string or Pattern
            Name of the demand pattern or the Pattern object
        elevation : float
            Elevation of the junction.
        coordinates : tuple of floats
            X-Y coordinates of the node location.
        demand_category  : string
            Name of the demand category
        """
        self._node_reg.add_junction(name, base_demand, demand_pattern, 
                                    elevation, coordinates, demand_category)

    def add_tank(self, name, elevation=0.0, init_level=3.048,
                 min_level=0.0, max_level=6.096, diameter=15.24,
                 min_vol=0.0, vol_curve=None, overflow=False, coordinates=None):
        """
        Adds a tank to the water network model

        Parameters
        -------------------
        name : string
            Name of the tank.
        elevation : float
            Elevation at the tank.
        init_level : float
            Initial tank level.
        min_level : float
            Minimum tank level.
        max_level : float
            Maximum tank level.
        diameter : float
            Tank diameter.
        min_vol : float
            Minimum tank volume.
        vol_curve : str, optional
            Name of a volume curve
        overflow : bool
           Overflow indicator (Always False for the WNTRSimulator)
        coordinates : tuple of floats, optional
            X-Y coordinates of the node location.
            
        """
        self._node_reg.add_tank(name, elevation, init_level, min_level, 
                                max_level, diameter, min_vol, vol_curve, 
                                overflow, coordinates)

    def add_reservoir(self, name, base_head=0.0, head_pattern=None, coordinates=None):
        """
        Adds a reservoir to the water network model

        Parameters
        ----------
        name : string
            Name of the reservoir.
        base_head : float, optional
            Base head at the reservoir.
        head_pattern : string, optional
            Name of the head pattern.
        coordinates : tuple of floats, optional
            X-Y coordinates of the node location.
        
        """
        self._node_reg.add_reservoir(name, base_head, head_pattern, coordinates)

    def add_pipe(self, name, start_node_name, end_node_name, length=304.8,
                 diameter=0.3048, roughness=100, minor_loss=0.0, initial_status='OPEN', 
                 check_valve=False):
        """
        Adds a pipe to the water network model

        Parameters
        ----------
        name : string
            Name of the pipe.
        start_node_name : string
             Name of the start node.
        end_node_name : string
             Name of the end node.
        length : float, optional
            Length of the pipe.
        diameter : float, optional
            Diameter of the pipe.
        roughness : float, optional
            Pipe roughness coefficient.
        minor_loss : float, optional
            Pipe minor loss coefficient.
        initial_status : string or LinkStatus, optional
            Pipe initial status. Options are 'OPEN' or 'CLOSED'.
        check_valve : bool, optional
            True if the pipe has a check valve.
            False if the pipe does not have a check valve.
        
        """
        self._link_reg.add_pipe(name, start_node_name, end_node_name, length, 
                                diameter, roughness, minor_loss, initial_status, 
                                check_valve)
        if check_valve:
            self._check_valves.append(name)


    def add_pump(self, name, start_node_name, end_node_name, pump_type='POWER',
                 pump_parameter=50.0, speed=1.0, pattern=None, initial_status='OPEN'):
        """
        Adds a pump to the water network model

        Parameters
        ----------
        name : string
            Name of the pump.
        start_node_name : string
             Name of the start node.
        end_node_name : string
             Name of the end node.
        pump_type : string, optional
            Type of information provided for a pump. Options are 'POWER' or 'HEAD'.
        pump_parameter : float or string
            For a POWER pump, the pump power.
            For a HEAD pump, the head curve name.
        speed: float
            Relative speed setting (1.0 is normal speed)
        pattern: string
            Name of the speed pattern
        initial_status : string or LinkStatus
            Pump initial status. Options are 'OPEN' or 'CLOSED'.
        
        """
        self._link_reg.add_pump(name, start_node_name, end_node_name, pump_type, 
                                pump_parameter, speed, pattern, initial_status)
    
    def add_valve(self, name, start_node_name, end_node_name,
                 diameter=0.3048, valve_type='PRV', minor_loss=0.0, 
                 initial_setting=0.0, initial_status='ACTIVE'):
        """
        Adds a valve to the water network model

        Parameters
        ----------
        name : string
            Name of the valve.
        start_node_name : string
             Name of the start node.
        end_node_name : string
             Name of the end node.
        diameter : float, optional
            Diameter of the valve.
        valve_type : string, optional
            Type of valve. Options are 'PRV', 'PSV', 'PBV', 'FCV', 'TCV', and 'GPV'
        minor_loss : float, optional
            Pipe minor loss coefficient.
        initial_setting : float or string, optional
            Valve initial setting.
            Pressure setting for PRV, PSV, or PBV. 
            Flow setting for FCV. 
            Loss coefficient for TCV.
            Name of headloss curve for GPV.
        initial_status: string or LinkStatus
            Valve initial status. Options are 'OPEN',  'CLOSED', or 'ACTIVE'.
        """
        self._link_reg.add_valve(name, start_node_name, end_node_name, diameter, 
                                 valve_type, minor_loss, initial_setting, initial_status)

    def add_pattern(self, name, pattern=None):
        """
        Adds a pattern to the water network model
        
        The pattern can be either a list of values (list, numpy array, etc.) or a 
        :class:`~wntr.network.elements.Pattern` object. The Pattern class has options to automatically
        create certain types of patterns, such as a single, on/off pattern (previously created using
        the start_time and stop_time arguments to this function) -- see the class documentation for
        examples.

        
        .. warning::
            Patterns **must** be added to the model prior to adding any model element that uses the pattern,
            such as junction demands, sources, etc. Patterns are linked by reference, so changes to a 
            pattern affects all elements using that pattern. 

            
        .. warning::
            Patterns **always** use the global water network model options.time values.
            Patterns **will not** be resampled to match these values, it is assumed that 
            patterns created using Pattern(...) or Pattern.binary_pattern(...) object used the same 
            pattern timestep value as the global value, and they will be treated accordingly.


        Parameters
        ----------
        name : string
            Name of the pattern.
        pattern : list of floats or Pattern
            A list of floats that make up the pattern, or a :class:`~wntr.network.elements.Pattern` object.

        Raises
        ------
        ValueError
            If adding a pattern with `name` that already exists.

        
        """
        self._pattern_reg.add_pattern(name, pattern)
            
    def add_curve(self, name, curve_type, xy_tuples_list):
        """
        Adds a curve to the water network model

        Parameters
        ----------
        name : string
            Name of the curve.
        curve_type : string
            Type of curve. Options are HEAD, EFFICIENCY, VOLUME, HEADLOSS.
        xy_tuples_list : list of (x, y) tuples
            List of X-Y coordinate tuples on the curve.
        """
        self._curve_reg.add_curve(name, curve_type, xy_tuples_list)
        
    def add_source(self, name, node_name, source_type, quality, pattern=None):
        """
        Adds a source to the water network model

        Parameters
        ----------
        name : string
            Name of the source

        node_name: string
            Injection node.

        source_type: string
            Source type, options = CONCEN, MASS, FLOWPACED, or SETPOINT

        quality: float
            Source strength in Mass/Time for MASS and Mass/Volume for CONCEN, 
            FLOWPACED, or SETPOINT

        pattern: string or Pattern object
            Pattern name or object
        """
        if pattern and isinstance(pattern, six.string_types):
            pattern = self.get_pattern(pattern)
        source = Source(self, name, node_name, source_type, quality, pattern)
        self._sources[source.name] = source
        self._pattern_reg.add_usage(source.strength_timeseries.pattern_name, (source.name, 'Source'))
        self._node_reg.add_usage(source.node_name, (source.name, 'Source'))

    def add_control(self, name, control_object):
        """
        Adds a control or rule to the water network model

        Parameters
        ----------
        name : string
           control object name.
        control_object : Control or Rule
            Control or Rule object.
        """
        if name in self._controls:
            raise ValueError('The name provided for the control is already used. Please either remove the control with that name first or use a different name for this control.')
        self._controls[name] = control_object
    
    
    ### # 
    ### Remove elements from the model
    def remove_node(self, name, with_control=False, force=False):
        """Removes a node from the water network model"""
        node = self.get_node(name)
        if not force:
            if with_control:
                x=[]
                for control_name, control in self._controls.items():
                    if node in control.requires():
                        logger.warning(control._control_type_str()+' '+control_name+' is being removed along with node '+name)
                        x.append(control_name)
                for i in x:
                    self.remove_control(i)
            else:
                for control_name, control in self._controls.items():
                    if node in control.requires():
                        raise RuntimeError('Cannot remove node {0} without first removing control/rule {1}'.format(name, control_name))
        self._node_reg.__delitem__(name)

    def remove_link(self, name, with_control=False, force=False):
        """Removes a link from the water network model"""
        link = self.get_link(name)
        if not force:
            if with_control:
                x=[]
                for control_name, control in self._controls.items():
                    if link in control.requires():
                        logger.warning(control._control_type_str()+' '+control_name+' is being removed along with link '+name)
                        x.append(control_name)
                for i in x:
                    self.remove_control(i)
            else:
                for control_name, control in self._controls.items():
                    if link in control.requires():
                        raise RuntimeError('Cannot remove link {0} without first removing control/rule {1}'.format(name, control_name))
        self._link_reg.__delitem__(name)

    def remove_pattern(self, name): 
        """Removes a pattern from the water network model"""
        self._pattern_reg.__delitem__(name)
        
    def remove_curve(self, name): 
        """Removes a curve from the water network model"""
        self._curve_reg.__delitem__(name)
        
    def remove_source(self, name):
        """Removes a source from the water network model

        Parameters
        ----------
        name : string
           The name of the source object to be removed
        """
        logger.warning('You are deleting a source. This could have unintended \
            side effects. If you are replacing values, use get_source(name) \
            and modify it instead.')
        source = self._sources[name]
        self._pattern_reg.remove_usage(source.strength_timeseries.pattern_name, (source.name, 'Source'))
        self._node_reg.remove_usage(source.node_name, (source.name, 'Source'))            
        del self._sources[name]
        
    def remove_control(self, name): 
        """Removes a control from the water network model"""
        del self._controls[name]

    def _discard_control(self, name):
        """Removes a control from the water network model
        
        If the control is not present, an exception is not raised.

        Parameters
        ----------
        name : string
           The name of the control object to be removed.
        """
        try:
            del self._controls[name]
        except KeyError:
            pass
    
    ### # 
    ### Get elements from the model
    def get_node(self, name): 
        """Get a specific node
        
        Parameters
        ----------
        name : str
            The node name
            
        Returns
        -------
        Junction, Tank, or Reservoir
        
        """
        return self._node_reg[name]
    
    def get_link(self, name): 
        """Get a specific link
        
        Parameters
        ----------
        name : str
            The link name
            
        Returns
        -------
        Pipe, Pump, or Valve
        
        """
        return self._link_reg[name]
    
    def get_pattern(self, name): 
        """Get a specific pattern
        
        Parameters
        ----------
        name : str
            The pattern name
            
        Returns
        -------
        Pattern
        
        """
        return self._pattern_reg[name]
    
    def get_curve(self, name): 
        """Get a specific curve
        
        Parameters
        ----------
        name : str
            The curve name
            
        Returns
        -------
        Curve
        
        """
        return self._curve_reg[name]
    
    def get_source(self, name):
        """Get a specific source
        
        Parameters
        ----------
        name : str
            The source name
            
        Returns
        -------
        Source
        
        """
        return self._sources[name]
    
    def get_control(self, name): 
        """Get a specific control or rule
        
        Parameters
        ----------
        name : str
            The control name
            
        Returns
        -------
        ctrl: Control or Rule
        
        """
        return self._controls[name]
    
    ### # 
    ### Get controls from the model (move?)
    def _get_all_tank_controls(self):

        tank_controls = []

        for tank_name, tank in self.nodes(Tank):

            # add the tank controls
            all_links = self.get_links_for_node(tank_name, 'ALL')

            # First take care of the min level
            min_head = tank.min_level+tank.elevation
            for link_name in all_links:
                link = self.get_link(link_name)
                link_has_cv = False # flow leaving the tank (start node = tank)
                if isinstance(link, Pipe):
                    if link.check_valve:
                        if link.end_node_name == tank_name:
                            continue
                        else:
                            link_has_cv = True
                elif isinstance(link, Pump):
                    if link.end_node_name == tank_name:
                        continue
                    else:
                        link_has_cv = True

                close_control_action = _InternalControlAction(link, '_internal_status', LinkStatus.Closed, 'status')
                open_control_action = _InternalControlAction(link, '_internal_status', LinkStatus.Open, 'status')

                close_condition = ValueCondition(tank, 'head', Comparison.le, min_head)
                close_control_1 = Control(condition=close_condition, then_action=close_control_action,
                                          priority=ControlPriority.medium)
                close_control_1._control_type = _ControlType.pre_and_postsolve
                tank_controls.append(close_control_1)

                if not link_has_cv:
                    open_condition_1 = ValueCondition(tank, 'head', Comparison.ge, min_head+self._Htol)
                    open_control_1 = Control(condition=open_condition_1, then_action=open_control_action,
                                             priority=ControlPriority.low)
                    open_control_1._control_type = _ControlType.postsolve
                    tank_controls.append(open_control_1)

                    if link.start_node is tank:
                        other_node = link.end_node
                    elif link.end_node is tank:
                        other_node = link.start_node
                    else:
                        raise RuntimeError('Tank is neither the start node nore the end node.')
                    open_condition_2a = RelativeCondition(tank, 'head', Comparison.le, other_node, 'head')
                    open_condition_2b = ValueCondition(tank, 'head', Comparison.le, min_head+self._Htol)
                    open_condition_2 = AndCondition(open_condition_2a, open_condition_2b)
                    open_control_2 = Control(condition=open_condition_2, then_action=open_control_action,
                                             priority=ControlPriority.high)
                    open_control_2._control_type = _ControlType.postsolve
                    tank_controls.append(open_control_2)

            # Now take care of the max level
            max_head = tank.max_level+tank.elevation
            for link_name in all_links:
                link = self.get_link(link_name)
                link_has_cv = False # flow entering the tank (end node = tank)
                if isinstance(link, Pipe):
                    if link.check_valve:
                        if link.start_node_name == tank_name:
                            continue
                        else:
                            link_has_cv = True 
                if isinstance(link, Pump):
                    if link.start_node_name == tank_name:
                        continue
                    else:
                        link_has_cv = True

                close_control_action = _InternalControlAction(link, '_internal_status', LinkStatus.Closed, 'status')
                open_control_action = _InternalControlAction(link, '_internal_status', LinkStatus.Open, 'status')

                close_condition = ValueCondition(tank, 'head', Comparison.ge, max_head)
                close_control = Control(condition=close_condition, then_action=close_control_action,
                                        priority=ControlPriority.medium)
                close_control._control_type = _ControlType.pre_and_postsolve
                tank_controls.append(close_control)

                if not link_has_cv:
                    open_condition_1 = ValueCondition(tank, 'head', Comparison.le, max_head - self._Htol)
                    open_control_1 = Control(condition=open_condition_1, then_action=open_control_action,
                                             priority=ControlPriority.low)
                    open_control_1._control_type = _ControlType.postsolve
                    tank_controls.append(open_control_1)

                    if link.start_node is tank:
                        other_node = link.end_node
                    elif link.end_node is tank:
                        other_node = link.start_node
                    else:
                        raise RuntimeError('Tank is neither the start node nore the end node.')
                    open_condition_2a = RelativeCondition(tank, 'head', Comparison.ge, other_node, 'head')
                    open_condition_2b = ValueCondition(tank, 'head', Comparison.ge, max_head-self._Htol)
                    open_condition_2 = AndCondition(open_condition_2a, open_condition_2b)
                    open_control_2 = Control(condition=open_condition_2, then_action=open_control_action,
                                             priority=ControlPriority.high)
                    open_control_2._control_type = _ControlType.postsolve
                    tank_controls.append(open_control_2)

        return tank_controls

    def _get_cv_controls(self):
        cv_controls = []
        for pipe_name in self._check_valves:
            pipe = self.get_link(pipe_name)
            open_condition = _OpenCVCondition(self, pipe)
            close_condition = _CloseCVCondition(self, pipe)
            open_action = _InternalControlAction(pipe, '_internal_status', LinkStatus.Open, 'status')
            close_action = _InternalControlAction(pipe, '_internal_status', LinkStatus.Closed, 'status')
            open_control = Control(condition=open_condition, then_action=open_action, priority=ControlPriority.very_low)
            close_control = Control(condition=close_condition, then_action=close_action, priority=ControlPriority.very_high)
            open_control._control_type = _ControlType.postsolve
            close_control._control_type = _ControlType.postsolve
            cv_controls.append(open_control)
            cv_controls.append(close_control)

        return cv_controls
    
    def _get_pump_controls(self):
        pump_controls = []

        for control_name, control in self.controls():
            for action in control.actions():
                target_obj, target_attr = action.target()
                if target_attr == 'base_speed':
                    if not isinstance(target_obj, Pump):
                        raise ValueError('base_speed can only be changed on pumps; ' + str(control))
                    new_status = LinkStatus.Open
                    new_action = ControlAction(target_obj, 'status', new_status)
                    condition = control.condition
                    new_control = type(control)(condition, new_action, priority=control.priority)
                    pump_controls.append(new_control)

        for pump_name, pump in self.pumps():
            close_control_action = _InternalControlAction(pump, '_internal_status', LinkStatus.Closed, 'status')
            open_control_action = _InternalControlAction(pump, '_internal_status', LinkStatus.Open, 'status')

            if pump.pump_type == 'HEAD':
                close_condition = _CloseHeadPumpCondition(self, pump)
                open_condition = _OpenHeadPumpCondition(self, pump)
            elif pump.pump_type == 'POWER':
                close_condition = _ClosePowerPumpCondition(self, pump)
                open_condition = _OpenPowerPumpCondition(self, pump)
            else:
                raise ValueError('Unrecognized pump pump_type: {0}'.format(pump.pump_type))

            close_control = Control(condition=close_condition, then_action=close_control_action, priority=ControlPriority.very_high)
            open_control = Control(condition=open_condition, then_action=open_control_action, priority=ControlPriority.very_low)

            close_control._control_type = _ControlType.postsolve
            open_control._control_type = _ControlType.postsolve

            pump_controls.append(close_control)
            pump_controls.append(open_control)

        return pump_controls

    def _get_valve_controls(self):
        valve_controls = []

        for control_name, control in self.controls():
            for action in control.actions():
                target_obj, target_attr = action.target()
                if target_attr == 'setting':
                    if isinstance(target_obj, Valve):
                        new_status = LinkStatus.Active
                    elif isinstance(target_obj, Pump):
                        raise ValueError('Cannot control settings on pumps; use "base_speed"; ' + str(control))
                    else:
                        raise ValueError('Settings can only be changed on valves: ' + str(control))
                    new_action = ControlAction(target_obj, 'status', new_status)
                    condition = control.condition
                    new_control = type(control)(condition, new_action, priority=control.priority)
                    valve_controls.append(new_control)

        for valve_name, valve in self.valves():

            if valve.valve_type == 'PRV':
                close_condition = _ClosePRVCondition(self, valve)
                open_condition = _OpenPRVCondition(self, valve)
                active_condition = _ActivePRVCondition(self, valve)
                close_action = _InternalControlAction(valve, '_internal_status', LinkStatus.Closed, 'status')
                open_action = _InternalControlAction(valve, '_internal_status', LinkStatus.Open, 'status')
                active_action = _InternalControlAction(valve, '_internal_status', LinkStatus.Active, 'status')
                close_control = Control(condition=close_condition, then_action=close_action, priority=ControlPriority.very_high)
                open_control = Control(condition=open_condition, then_action=open_action, priority=ControlPriority.very_low)
                active_control = Control(condition=active_condition, then_action=active_action, priority=ControlPriority.very_low)
                close_control._control_type = _ControlType.postsolve
                open_control._control_type = _ControlType.postsolve
                active_control._control_type = _ControlType.postsolve
                valve_controls.append(close_control)
                valve_controls.append(open_control)
                valve_controls.append(active_control)

                upstream_link_closed_conditions = list()
                for upstream_link_name in self.get_links_for_node(node_name=valve.start_node_name, flag='ALL'):
                    if upstream_link_name == valve.name:
                        continue
                    upstream_link = self.get_link(upstream_link_name)
                    _condition = ValueCondition(source_obj=upstream_link, source_attr='status', relation=Comparison.eq, threshold=LinkStatus.Closed)
                    upstream_link_closed_conditions.append(_condition)
                if len(upstream_link_closed_conditions) == 0:
                    condition = ValueCondition(source_obj=valve, source_attr='status', relation=Comparison.eq, threshold=LinkStatus.Active)
                    action = _InternalControlAction(valve, '_internal_status', LinkStatus.Open, 'status')
                    control = Control(condition=condition, then_action=action, priority=ControlPriority.low)
                    control._control_type = _ControlType.feasibility
                    valve_controls.append(control)
                else:
                    condition = ValueCondition(source_obj=valve, source_attr='status', relation=Comparison.eq, threshold=LinkStatus.Active)
                    for _cond in upstream_link_closed_conditions:
                        condition = AndCondition(cond1=condition, cond2=_cond)
                    action = _InternalControlAction(valve, '_internal_status', LinkStatus.Open, 'status')
                    control = Control(condition=condition, then_action=action, priority=ControlPriority.low)
                    control._control_type = _ControlType.feasibility
                    valve_controls.append(control)

            elif valve.valve_type == 'PSV':
                close_condition = _ClosePSVCondition(self, valve)
                open_condition = _OpenPSVCondition(self, valve)
                active_condition = _ActivePSVCondition(self, valve)
                close_action = _InternalControlAction(valve, '_internal_status', LinkStatus.Closed, 'status')
                open_action = _InternalControlAction(valve, '_internal_status', LinkStatus.Open, 'status')
                active_action = _InternalControlAction(valve, '_internal_status', LinkStatus.Active, 'status')
                close_control = Control(condition=close_condition, then_action=close_action, priority=ControlPriority.very_high)
                open_control = Control(condition=open_condition, then_action=open_action, priority=ControlPriority.very_low)
                active_control = Control(condition=active_condition, then_action=active_action, priority=ControlPriority.very_low)
                close_control._control_type = _ControlType.postsolve
                open_control._control_type = _ControlType.postsolve
                active_control._control_type = _ControlType.postsolve
                valve_controls.append(close_control)
                valve_controls.append(open_control)
                valve_controls.append(active_control)

                downstream_link_closed_conditions = list()
                for downstream_link_name in self.get_links_for_node(node_name=valve.end_node_name, flag='ALL'):
                    if downstream_link_name == valve.name:
                        continue
                    downstream_link = self.get_link(downstream_link_name)
                    _condition = ValueCondition(source_obj=downstream_link, source_attr='status', relation=Comparison.eq, threshold=LinkStatus.Closed)
                    downstream_link_closed_conditions.append(_condition)
                if len(downstream_link_closed_conditions) == 0:
                    condition = ValueCondition(source_obj=valve, source_attr='status', relation=Comparison.eq, threshold=LinkStatus.Active)
                    action = _InternalControlAction(valve, '_internal_status', LinkStatus.Open, 'status')
                    control = Control(condition=condition, then_action=action, priority=ControlPriority.low)
                    control._control_type = _ControlType.feasibility
                    valve_controls.append(control)
                else:
                    condition = ValueCondition(source_obj=valve, source_attr='status', relation=Comparison.eq, threshold=LinkStatus.Active)
                    for _cond in downstream_link_closed_conditions:
                        condition = AndCondition(cond1=condition, cond2=_cond)
                    action = _InternalControlAction(valve, '_internal_status', LinkStatus.Open, 'status')
                    control = Control(condition=condition, then_action=action, priority=ControlPriority.low)
                    control._control_type = _ControlType.feasibility
                    valve_controls.append(control)

            elif valve.valve_type == 'FCV':
                open_condition = _OpenFCVCondition(self, valve)
                active_condition = _ActiveFCVCondition(self, valve)
                open_action = _InternalControlAction(valve, '_internal_status', LinkStatus.Open, 'status')
                active_action = _InternalControlAction(valve, '_internal_status', LinkStatus.Active, 'status')
                open_control = Control(condition=open_condition, then_action=open_action, priority=ControlPriority.very_low)
                active_control = Control(condition=active_condition, then_action=active_action, priority=ControlPriority.very_low)
                open_control._control_type = _ControlType.postsolve
                active_control._control_type = _ControlType.postsolve
                valve_controls.append(open_control)
                valve_controls.append(active_control)

                downstream_link_closed_conditions = list()
                for downstream_link_name in self.get_links_for_node(node_name=valve.end_node_name, flag='ALL'):
                    if downstream_link_name == valve.name:
                        continue
                    downstream_link = self.get_link(downstream_link_name)
                    _condition = ValueCondition(source_obj=downstream_link, source_attr='status', relation=Comparison.eq, threshold=LinkStatus.Closed)
                    downstream_link_closed_conditions.append(_condition)
                if len(downstream_link_closed_conditions) == 0:
                    condition = ValueCondition(source_obj=valve, source_attr='status', relation=Comparison.eq, threshold=LinkStatus.Active)
                    action = _InternalControlAction(valve, '_internal_status', LinkStatus.Open, 'status')
                    control = Control(condition=condition, then_action=action, priority=ControlPriority.low)
                    control._control_type = _ControlType.feasibility
                    valve_controls.append(control)
                else:
                    condition = ValueCondition(source_obj=valve, source_attr='status', relation=Comparison.eq, threshold=LinkStatus.Active)
                    for _cond in downstream_link_closed_conditions:
                        condition = AndCondition(cond1=condition, cond2=_cond)
                    action = _InternalControlAction(valve, '_internal_status', LinkStatus.Open, 'status')
                    control = Control(condition=condition, then_action=action, priority=ControlPriority.low)
                    control._control_type = _ControlType.feasibility
                    valve_controls.append(control)

                upstream_link_closed_conditions = list()
                for upstream_link_name in self.get_links_for_node(node_name=valve.start_node_name, flag='ALL'):
                    if upstream_link_name == valve.name:
                        continue
                    upstream_link = self.get_link(upstream_link_name)
                    _condition = ValueCondition(source_obj=upstream_link, source_attr='status', relation=Comparison.eq, threshold=LinkStatus.Closed)
                    upstream_link_closed_conditions.append(_condition)
                if len(upstream_link_closed_conditions) == 0:
                    condition = ValueCondition(source_obj=valve, source_attr='status', relation=Comparison.eq, threshold=LinkStatus.Active)
                    action = _InternalControlAction(valve, '_internal_status', LinkStatus.Open, 'status')
                    control = Control(condition=condition, then_action=action, priority=ControlPriority.low)
                    control._control_type = _ControlType.feasibility
                    valve_controls.append(control)
                else:
                    condition = ValueCondition(source_obj=valve, source_attr='status', relation=Comparison.eq, threshold=LinkStatus.Active)
                    for _cond in upstream_link_closed_conditions:
                        condition = AndCondition(cond1=condition, cond2=_cond)
                    action = _InternalControlAction(valve, '_internal_status', LinkStatus.Open, 'status')
                    control = Control(condition=condition, then_action=action, priority=ControlPriority.low)
                    control._control_type = _ControlType.feasibility
                    valve_controls.append(control)

        return valve_controls

    ### #
    ### Name lists
    @property
    def node_name_list(self): 
        """Get a list of node names
        
        Returns
        -------
        list of strings
        
        """
        return list(self._node_reg.keys())

    @property
    def junction_name_list(self): 
        """Get a list of junction names
        
        Returns
        -------
        list of strings
        
        """
        return list(self._node_reg.junction_names)

    @property
    def tank_name_list(self): 
        """Get a list of tanks names
        
        Returns
        -------
        list of strings
        
        """
        return list(self._node_reg.tank_names)

    @property
    def reservoir_name_list(self): 
        """Get a list of reservoir names
        
        Returns
        -------
        list of strings
        
        """
        return list(self._node_reg.reservoir_names)

    @property
    def link_name_list(self): 
        """Get a list of link names
        
        Returns
        -------
        list of strings
        
        """
        return list(self._link_reg.keys())

    @property
    def pipe_name_list(self): 
        """Get a list of pipe names
        
        Returns
        -------
        list of strings
        
        """
        return list(self._link_reg.pipe_names)

    @property
    def pump_name_list(self):
        """Get a list of pump names (both types included)

        Returns
        -------
        list of strings

        """
        return list(self._link_reg.pump_names)

    @property
    def head_pump_name_list(self):
        """Get a list of head pump names

        Returns
        -------
        list of strings

        """
        return list(self._link_reg.head_pump_names)

    @property
    def power_pump_name_list(self):
        """Get a list of power pump names

        Returns
        -------
        list of strings

        """
        return list(self._link_reg.power_pump_names)

    @property
    def valve_name_list(self):
        """Get a list of valve names (all types included)

        Returns
        -------
        list of strings

        """
        return list(self._link_reg.valve_names)

    @property
    def prv_name_list(self):
        """Get a list of prv names

        Returns
        -------
        list of strings

        """
        return list(self._link_reg.prv_names)

    @property
    def psv_name_list(self):
        """Get a list of psv names

        Returns
        -------
        list of strings

        """
        return list(self._link_reg.psv_names)

    @property
    def pbv_name_list(self):
        """Get a list of pbv names

        Returns
        -------
        list of strings

        """
        return list(self._link_reg.pbv_names)

    @property
    def tcv_name_list(self):
        """Get a list of tcv names

        Returns
        -------
        list of strings

        """
        return list(self._link_reg.tcv_names)

    @property
    def fcv_name_list(self):
        """Get a list of fcv names

        Returns
        -------
        list of strings

        """
        return list(self._link_reg.fcv_names)

    @property
    def gpv_name_list(self):
        """Get a list of gpv names

        Returns
        -------
        list of strings

        """
        return list(self._link_reg.gpv_names)

    @property
    def pattern_name_list(self): 
        """Get a list of pattern names
        
        Returns
        -------
        list of strings
        
        """
        return list(self._pattern_reg.keys())

    @property
    def curve_name_list(self): 
        """Get a list of curve names
        
        Returns
        -------
        list of strings
        
        """
        return list(self._curve_reg.keys())

    @property
    def source_name_list(self): 
        """Get a list of source names
        
        Returns
        -------
        list of strings
        
        """
        return list(self._sources.keys())

    @property
    def control_name_list(self): 
        """Get a list of control/rule names
        
        Returns
        -------
        list of strings
        
        """
        return list(self._controls.keys())
    
    ### # 
    ### Counts
    @property
    def num_nodes(self): 
        """The number of nodes"""
        return len(self._node_reg)
    
    @property
    def num_junctions(self): 
        """The number of junctions"""
        return len(self._node_reg.junction_names)
    
    @property
    def num_tanks(self): 
        """The number of tanks"""
        return len(self._node_reg.tank_names)
    
    @property
    def num_reservoirs(self): 
        """The number of reservoirs"""
        return len(self._node_reg.reservoir_names)
    
    @property
    def num_links(self): 
        """The number of links"""
        return len(self._link_reg)
    
    @property
    def num_pipes(self): 
        """The number of pipes"""
        return len(self._link_reg.pipe_names)
    
    @property
    def num_pumps(self): 
        """The number of pumps"""
        return len(self._link_reg.pump_names)
    
    @property
    def num_valves(self): 
        """The number of valves"""
        return len(self._link_reg.valve_names)
    
    @property
    def num_patterns(self): 
        """The number of patterns"""
        return len(self._pattern_reg)
    
    @property
    def num_curves(self): 
        """The number of curves"""
        return len(self._curve_reg)
    
    @property
    def num_sources(self): 
        """The number of sources"""
        return len(self._sources)
    
    @property
    def num_controls(self): 
        """The number of controls"""
        return len(self._controls)
    
    ### #
    ### Helper functions
    def describe(self, level=0):
        """
        Describe number of components in the network model
        
        Parameters
        ----------
        level : int (0, 1, or 2)
            
           * Level 0 returns the number of Nodes, Links, Patterns, Curves, Sources, and Controls.
           * Level 1 includes information from Level 0 but 
             divides Nodes into Junctions, Tanks, and Reservoirs, 
             divides Links into Pipes, Pumps, and Valves, and 
             divides Curves into Pump, Efficiency, Headloss, and Volume.
           * Level 2 includes information from Level 1 but 
             divides Pumps into Head and Power, and 
             divides Valves into PRV, PSV, PBV, TCV, FCV, and GPV.
            
        Returns
        -------
        A dictionary with component counts
        """
        
        d = {'Nodes': self.num_nodes,
             'Links': self.num_links,
             'Patterns': self.num_patterns,
             'Curves': self.num_curves,
             'Sources': self.num_sources,
             'Controls': self.num_controls}
        
        if level >= 1:
            d['Nodes'] = {
                    'Junctions': self.num_junctions,
                    'Tanks': self.num_tanks,
                    'Reservoirs': self.num_reservoirs}
            d['Links'] = {
                    'Pipes': self.num_pipes,
                    'Pumps': self.num_pumps,
                    'Valves': self.num_valves}
            d['Curves'] = {
                    'Pump': len(self._curve_reg._pump_curves), 
                    'Efficiency': len(self._curve_reg._efficiency_curves),  
                    'Headloss': len(self._curve_reg._headloss_curves), 
                    'Volume': len(self._curve_reg._volume_curves)}
            
        if level >= 2:
            d['Links']['Pumps'] = {
                    'Head': len(list(self.head_pumps())),
                    'Power': len(list(self.power_pumps()))}
            d['Links']['Valves'] = {
                    'PRV': len(list(self.prvs())),
                    'PSV': len(list(self.psvs())),
                    'PBV': len(list(self.pbvs())),
                    'TCV': len(list(self.tcvs())),
                    'FCV': len(list(self.fcvs())),
                    'GPV': len(list(self.gpvs()))}
                
        return d
    
    def todict(self):
        """Dictionary representation of the water network model"""
        d = dict(options=self._options.todict(),
                 nodes=self._node_reg.tolist(),
                 links=self._link_reg.tolist(),
                 curves=self._curve_reg.tolist(),
                 controls=self._controls,
                 patterns=self._pattern_reg.tolist()
                 )
        return d
    
    def get_graph(self, node_weight=None, link_weight=None, modify_direction=False):
        """
        Returns a networkx MultiDiGraph of the water network model
        
        Parameters
        ----------
        node_weight :  dict or pandas Series (optional)
            Node weights
        link_weight : dict or pandas Series (optional)
            Link weights.  
        modify_direction : bool (optional)
            If True, than if the link weight is negative, the link start and 
            end node are switched and the abs(weight) is assigned to the link
            (this is useful when weighting graphs by flowrate). If False, link 
            direction and weight are not changed.
            
        Returns
        --------
        networkx MultiDiGraph
        """
        G = nx.MultiDiGraph()
        
        for name, node in self.nodes():
            G.add_node(name)
            nx.set_node_attributes(G, name='pos', values={name: node.coordinates})
            nx.set_node_attributes(G, name='type', values={name: node.node_type})
            
            if node_weight is not None:
                try: # weight nodes
                    value = node_weight[name]
                    nx.set_node_attributes(G, name='weight', values={name: value})
                except:
                    pass
            
        for name, link in self.links():
            start_node = link.start_node_name
            end_node = link.end_node_name
            G.add_edge(start_node, end_node, key=name)
            nx.set_edge_attributes(G, name='type', 
                        values={(start_node, end_node, name): link.link_type})
                
            if link_weight is not None:
                try: # weight links
                    value = link_weight[name]
                    if modify_direction and value < 0: # change the direction of the link and value
                        G.remove_edge(start_node, end_node, name)
                        G.add_edge(end_node, start_node, name)
                        nx.set_edge_attributes(G, name='type', 
                                values={(end_node, start_node, name): link.link_type})
                        nx.set_edge_attributes(G, name='weight', 
                                values={(end_node, start_node, name): -value})
                    else:
                        nx.set_edge_attributes(G, name='weight', 
                            values={(start_node, end_node, name): value})
                except:
                    pass
            
        return G
    
    def assign_demand(self, demand, pattern_prefix='ResetDemand'):
        """
        Assign demands using values in a DataFrame. 
        
        New demands are specified in a pandas DataFrame indexed by
        time (in seconds). The method resets junction demands by creating a 
        new demand pattern and using a base demand of 1. 
        The demand pattern is resampled to match the water network model 
        pattern timestep. This method can be
        used to reset demands in a water network model to demands from a
        pressure dependent demand simulation.

        Parameters
        ----------
        demand : pandas DataFrame
            A pandas DataFrame containing demands (index = time, columns = junction names)

        pattern_prefix: string
            Pattern name prefix, default = 'ResetDemand'.  The junction name is 
            appended to the prefix to create a new pattern name.  
            If the pattern name already exists, an error is thrown and the user 
            should use a different pattern prefix name.
        """
        for junc_name in demand.columns:
            
            # Extract the node demand pattern and resample to match the pattern timestep
            demand_pattern = demand.loc[:, junc_name]
            demand_pattern.index = pd.TimedeltaIndex(demand_pattern.index, 's')
            resample_offset = str(int(self.options.time.pattern_timestep))+'S'
            demand_pattern = demand_pattern.resample(resample_offset).mean() / self.options.hydraulic.demand_multiplier

            # Add the pattern
            # If the pattern name already exists, this fails 
            pattern_name = pattern_prefix + junc_name
            self.add_pattern(pattern_name, demand_pattern.tolist())
            
            # Reset base demand
            junction = self.get_node(junc_name)
            junction.demand_timeseries_list.clear()
            junction.demand_timeseries_list.append((1.0, pattern_name))

    def get_links_for_node(self, node_name, flag='ALL'):
        """
        Returns a list of links connected to a node

        Parameters
        ----------
        node_name : string
            Name of the node.

        flag : string
            Options are 'ALL', 'INLET', 'OUTLET'.
            'ALL' returns all links connected to the node.
            'INLET' returns links that have the specified node as an end node.
            'OUTLET' returns links that have the specified node as a start node.

        Returns
        -------
        A list of link names connected to the node
        """
        link_types = {'Pipe', 'Pump', 'Valve'}
        link_data = self._node_reg.get_usage(node_name)
        if link_data is None:
            return []
        else:
            if flag.upper() == 'ALL':
                return [link_name for link_name, link_type in link_data if link_type in link_types and node_name in {self.get_link(link_name).start_node_name, self.get_link(link_name).end_node_name}]
            elif flag.upper() == 'INLET':
                return [link_name for link_name, link_type in link_data if link_type in link_types and node_name == self.get_link(link_name).end_node_name]
            elif flag.upper() == 'OUTLET':
                return [link_name for link_name, link_type in link_data if link_type in link_types and node_name == self.get_link(link_name).start_node_name]
            else:
                logger.error('Unrecognized flag: {0}'.format(flag))
                raise ValueError('Unrecognized flag: {0}'.format(flag))

    def query_node_attribute(self, attribute, operation=None, value=None, node_type=None):
        """
        Query node attributes, for example get all nodes with elevation <= threshold

        Parameters
        ----------
        attribute: string
            Node attribute.

        operation: numpy operator
            Numpy operator, options include
            np.greater,
            np.greater_equal,
            np.less,
            np.less_equal,
            np.equal,
            np.not_equal.

        value: float or int
            Threshold

        node_type: Node type
            Node type, options include
            wntr.network.model.Node,
            wntr.network.model.Junction,
            wntr.network.model.Reservoir,
            wntr.network.model.Tank, or None. Default = None.
            Note None and wntr.network.model.Node produce the same results.

        Returns
        -------
        A pandas Series that contains the attribute that satisfies the
        operation threshold for a given node_type.

        Notes
        -----
        If operation and value are both None, the Series will contain the attributes
        for all nodes with the specified attribute.

        """
        node_attribute_dict = {}
        for name, node in self.nodes(node_type):
            try:
                if operation == None and value == None:
                    node_attribute_dict[name] = getattr(node, attribute)
                else:
                    node_attribute = getattr(node, attribute)
                    if operation(node_attribute, value):
                        node_attribute_dict[name] = node_attribute
            except AttributeError:
                pass
        return pd.Series(node_attribute_dict)

    def query_link_attribute(self, attribute, operation=None, value=None, link_type=None):
        """
        Query link attributes, for example get all pipe diameters > threshold

        Parameters
        ----------
        attribute: string
            Link attribute

        operation: numpy operator
            Numpy operator, options include
            np.greater,
            np.greater_equal,
            np.less,
            np.less_equal,
            np.equal,
            np.not_equal.

        value: float or int
            Threshold

        link_type: Link type
            Link type, options include
            wntr.network.model.Link,
            wntr.network.model.Pipe,
            wntr.network.model.Pump,
            wntr.network.model.Valve, or None. Default = None.
            Note None and wntr.network.model.Link produce the same results.

        Returns
        -------
        A pandas Series that contains the attribute that satisfies the
        operation threshold for a given link_type.

        Notes
        -----
        If operation and value are both None, the Series will contain the attributes
        for all links with the specified attribute.

        """
        link_attribute_dict = {}
        for name, link in self.links(link_type):
            try:
                if operation == None and value == None:
                    link_attribute_dict[name] = getattr(link, attribute)
                else:
                    link_attribute = getattr(link, attribute)
                    if operation(link_attribute, value):
                        link_attribute_dict[name] = link_attribute
            except AttributeError:
                pass
        return pd.Series(link_attribute_dict)

    def convert_controls_to_rules(self, priority=3):
        """
        Convert all controls to rules.
        
        Note that for an exact match between controls and rules, the rule 
        timestep must be very small.

        Parameters
        ----------
        priority : int, optional
           Rule priority, default is 3.

        """
        for name in self.control_name_list:
            control = self.get_control(name)
            if isinstance(control, Control):
                act = control.actions()[0]
                cond = control.condition
                rule = Rule(cond, act, priority=priority)
                self.add_control(name.replace(' ', '_')+'_Rule', rule)
                self.remove_control(name)

    def reset_initial_values(self):
        """
        Resets all initial values in the network
        """
        #### TODO: move reset conditions to /sim
        self.sim_time = 0.0
        self._prev_sim_time = None

        for name, node in self.nodes(Junction):
            node._head = None
            node._demand = None
            node._pressure = None
            node._leak_demand = None
            node._leak_status = False
            node._is_isolated = False

        for name, node in self.nodes(Tank):
            node._head = node.init_level+node.elevation
            node._prev_head = node.head
            node._demand = None
            node._leak_demand = None
            node._leak_status = False
            node._is_isolated = False

        for name, node in self.nodes(Reservoir):
            node._head = None  # node.head_timeseries.base_value
            node._demand = None
            node._leak_demand = None
            node._is_isolated = False

        for name, link in self.links(Pipe):
            link._user_status = link.initial_status
            link._setting = link.initial_setting
            link._internal_status = LinkStatus.Active
            link._is_isolated = False
            link._flow = None
            link._prev_setting = None

        for name, link in self.links(Pump):
            link._user_status = link.initial_status
            link._setting = link.initial_setting
            link._internal_status = LinkStatus.Active
            link._is_isolated = False
            link._flow = None
            if isinstance(link, PowerPump):
                link.power = link._base_power
            link._power_outage = LinkStatus.Open
            link._prev_setting = None

        for name, link in self.links(Valve):
            link._user_status = link.initial_status
            link._setting = link.initial_setting
            link._internal_status = LinkStatus.Active
            link._is_isolated = False
            link._flow = None
            link._prev_setting = None

        for name, control in self.controls():
            control._reset()
    
<<<<<<< HEAD
    def set_initial_conditions(self, results, ts=None, remove_controls=True, warn=False):
        """
        Set the initial conditions of the network based on prior simulation results.

        Parameters
        ----------
        results : SimulationResults
            Results from a prior simulation
        ts : int, optional
            The time value (in seconds) from the results to use to select initial conditions,
            by default None (which will use the final values)
        remove_controls : bool, optional
            If a rule or control has a SimTimeCondition that now occurs prior to simulation start, remove
            the control, by default True. 
        warn : bool
            Send a warning to the logger that the rule has been deleted, by default False.
            When False, information is sent to the logger at the `info` level. 


        Returns
        -------
        list 
            Control names that have been, when `remove_controls is True`, 
            or need to be, when `remove_controls is False`,
            removed from the water network model


        Raises
        ------
        NameError
            If both `ts` and `idx` are passed in
        IndexError
            If `ts` is passed, but no such time exists in the results
        ValueError
            If the time selected is not a multiple of the pattern timestep


        """
        if ts is None:
            end_time = results.node['demand'].index[-1]
        else:
            ts = int(ts)
            if ts in results.node['demand'].index:
                end_time = ts
            else:
                raise IndexError('There is no time "{}" in the results'.format(ts))
        
        # if end_time / self.options.time.pattern_timestep != end_time // self.options.time.pattern_timestep:
        #     raise ValueError('You must give a time step that is a multiple of the pattern_timestep ({})'.format(self.options.time.pattern_timestep))

        current_start = self.options.time.pattern_start
        delta_t = end_time - current_start
        self.sim_time = end_time
        self.options.time.pattern_start = (self.options.time.pattern_start + delta_t)
        self.options.time.start_clocktime = (self.options.time.start_clocktime + delta_t) % 86400
        self._prev_sim_time = None   #end_time - self.options.time.hydraulic_timestep
        self.sim_time = 0.0
        self._prev_sim_time = None

        for name, node in self.nodes(Junction):
            node._head = None
            node._demand = None
            node._pressure = None
            try: node.initial_quality = float(results.node['quality'].loc[end_time, name])
            except KeyError: pass
            node._leak_demand = None
            node._leak_status = False
            node._is_isolated = False

        for name, node in self.nodes(Tank):
            node._head = None
            node._demand = None
            node._pressure = None
            node.init_level = float(results.node['head'].loc[end_time, name] - node.elevation)
            try: node.initial_quality = float(results.node['quality'].loc[end_time, name])
            except KeyError: pass
            node._prev_head = node.head
            node._leak_demand = None
            node._leak_status = False
            node._is_isolated = False

        for name, node in self.nodes(Reservoir):
            node._head = None
            node._demand = None
            node._pressure = None
            try: node.initial_quality = float(results.node['quality'].loc[end_time, name])
            except KeyError: pass
            node._leak_demand = None
            node._is_isolated = False

        for name, link in self.links(Pipe):
            link.initial_status = results.link['status'].loc[end_time, name]
            try: link.initial_setting = results.link['setting'].loc[end_time, name]
            except KeyError: link.initial_setting = link.setting
            link._user_status = link.initial_status
            link._internal_status = LinkStatus.Active
            link._is_isolated = False
            link._flow = None
            link._prev_setting = None

        for name, link in self.links(Pump):
            link.initial_status = results.link['status'].loc[end_time, name]
            try: link.initial_setting = results.link['setting'].loc[end_time, name]
            except KeyError: link.initial_setting = link.setting
            link._user_status = link.initial_status
            link._setting = link.initial_setting
            link._internal_status = LinkStatus.Active
            link._is_isolated = False
            link._flow = None
            if isinstance(link, PowerPump):
                link.power = link._base_power
            link._power_outage = LinkStatus.Open
            link._prev_setting = None

        for name, link in self.links(Valve):
            link.initial_status = results.link['status'].loc[end_time, name]
            try: link.initial_setting = results.link['setting'].loc[end_time, name]
            except KeyError: link.initial_setting = link.setting
            # print(name, link.initial_status, link.initial_setting)
            link._user_status = link.initial_status
            link._setting = link.initial_setting
            link._internal_status = LinkStatus.Active
            link._is_isolated = False
            link._flow = None
            link._prev_setting = None

        to_delete = []
        for name, control in self.controls():
            control._reset()
            still_good = control._shift(delta_t)
            if not still_good:
                to_delete.append(name)
         
        for name in to_delete:
            msg = 'Rule {} {} removed from the network'.format(name, 'has been' if remove_controls else 'needs to be')
            if warn: logger.warning(msg)
            else: logger.info(msg)
            if remove_controls:
                self.remove_control(name)
        return to_delete
        
=======
>>>>>>> 60ed80e6
    def read_inpfile(self, filename):
        """
        Defines water network model components from an EPANET INP file

        Parameters
        ----------
        filename : string
            Name of the INP file.

        """
        inpfile = wntr.epanet.InpFile()
        inpfile.read(filename, wn=self)
        self._inpfile = inpfile

    def write_inpfile(self, filename, units=None, version=2.2, force_coordinates=False):
        """
        Writes the current water network model to an EPANET INP file

        .. note::

            By default, WNTR now uses EPANET version 2.2 for the EPANET simulator engine. Thus,
            The WaterNetworkModel will also write an EPANET 2.2 formatted INP file by default as well.
            Because the PDD analysis options will break EPANET 2.0, the ``version`` option will allow
            the user to force EPANET 2.0 compatibility at the expense of pressured-dependent analysis 
            options being turned off.


        Parameters
        ----------
        filename : string
            Name of the inp file.

        units : str, int or FlowUnits
            Name of the units being written to the inp file.

        version : float, {2.0, **2.2**}
            Optionally specify forcing EPANET 2.0 compatibility.

        force_coordinates : bool
            This only applies if `self.options.graphics.map_filename` is not `None`,
            and will force the COORDINATES section to be written even if a MAP file is
            provided. False by default, but coordinates **are** written by default since
            the MAP file is `None` by default.

        """
        if self._inpfile is None:
            logger.warning('Writing a minimal INP file without saved non-WNTR options (energy, etc.)')
            self._inpfile = wntr.epanet.InpFile()
        if units is None:
            units = self._options.hydraulic.inpfile_units
        self._inpfile.write(filename, self, units=units, version=version, force_coordinates=force_coordinates)
    
   
class PatternRegistry(Registry):
    """A registry for patterns."""
    def _finalize_(self, model):
        super()._finalize_(model)
        self._pattern_reg = None

    class DefaultPattern(object):
        """An object that always points to the current default pattern for a model"""
        def __init__(self, options):
            self._options = options
        
        def __str__(self):
            return str(self._options.hydraulic.pattern) if self._options.hydraulic.pattern is not None else ''
        
        def __repr__(self):
            return 'DefaultPattern()'
        
        @property
        def name(self):
            """The name of the default pattern, or ``None`` if no pattern is assigned"""
            return str(self._options.hydraulic.pattern) if self._options.hydraulic.pattern is not None else ''

    def __getitem__(self, key):
        try:
            return super(PatternRegistry, self).__getitem__(key)
        except KeyError:
            return None

    def add_pattern(self, name, pattern=None):
        """
        Adds a pattern to the water network model.
        
        The pattern can be either a list of values (list, numpy array, etc.) or 
        a :class:`~wntr.network.elements.Pattern` object. The Pattern class has 
        options to automatically create certain types of patterns, such as a 
        single, on/off pattern

        .. warning::
            Patterns **must** be added to the model prior to adding any model 
            element that uses the pattern, such as junction demands, sources, 
            etc. Patterns are linked by reference, so changes to a pattern 
            affects all elements using that pattern. 

        .. warning::
            Patterns **always** use the global water network model options.time 
            values. Patterns **will not** be resampled to match these values, 
            it is assumed that patterns created using Pattern(...) or 
            Pattern.binary_pattern(...) object used the same pattern timestep 
            value as the global value, and they will be treated accordingly.

        Parameters
        ----------
        name : string
            Name of the pattern.
        pattern : list of floats or Pattern
            A list of floats that make up the pattern, or a 
            :class:`~wntr.network.elements.Pattern` object.

        Raises
        ------
        ValueError
            If adding a pattern with `name` that already exists.
        """
<<<<<<< HEAD
        assert isinstance(name, str) and len(name) <= 32 and name.find(' ') == -1, "name must be a string with less than 32 characters and contain no spaces"
=======
        assert isinstance(name, str) and len(name) < 32 and name.find(' ') == -1, "name must be a string with less than 32 characters and contain no spaces"
>>>>>>> 60ed80e6
        assert isinstance(pattern, (list, np.ndarray, Pattern)), "pattern must be a list or Pattern"
                          
        if not isinstance(pattern, Pattern):
            pattern = Pattern(name, multipliers=pattern, time_options=self._options.time)            
        else: #elif pattern.time_options is None:
            pattern.time_options = self._options.time
        if pattern.name in self._data.keys():
            raise ValueError('Pattern name already exists')
        self[name] = pattern
    
    @property
    def default_pattern(self):
        """A new default pattern object"""
        return self.DefaultPattern(self._options)

#    def tostring(self):
#        """String representation of the pattern registry"""
#        s  = 'Pattern Registry:\n'
#        s += '  Total number of patterns defined:  {}\n'.format(len(self._data))
#        s += '  Patterns used in the network:      {}\n'.format(len(self._usage))
#        if len(self.orphaned()) > 0:
#            s += '  Patterns used without definitions: {}\n'.format(len(self.orphaned()))
#            for orphan in self.orphaned():
#                s += '   - {}: {}\n'.format(orphan, self._usage[orphan])
#        return s


class CurveRegistry(Registry):
    """A registry for curves."""
    def __init__(self, model):
        super(CurveRegistry, self).__init__(model)
        self._pump_curves = OrderedSet()
        self._efficiency_curves = OrderedSet()
        self._headloss_curves = OrderedSet()
        self._volume_curves = OrderedSet()

    def _finalize_(self, model):
        super()._finalize_(model)
        self._curve_reg = None

    def __setitem__(self, key, value):
        if not isinstance(key, six.string_types):
            raise ValueError('Registry keys must be strings')
        self._data[key] = value
        if value is not None:
            self.set_curve_type(key, value.curve_type)
    
    def set_curve_type(self, key, curve_type):
        """
        Sets curve type.
        
        WARNING -- this does not check to make sure key is typed before assigning it - 
        you could end up with a curve that is used for more than one type"""
        if curve_type is None:
            return
        curve_type = curve_type.upper()
        if curve_type == 'HEAD':
            self._pump_curves.add(key)
        elif curve_type == 'HEADLOSS':
            self._headloss_curves.add(key)
        elif curve_type == 'VOLUME':
            self._volume_curves.add(key)
        elif curve_type == 'EFFICIENCY':
            self._efficiency_curves.add(key)
        else:
            raise ValueError('curve_type must be HEAD, HEADLOSS, VOLUME, or EFFICIENCY')
        
    def add_curve(self, name, curve_type, xy_tuples_list):
        """
        Adds a curve to the water network model.

        Parameters
        ----------
        name : string
            Name of the curve.
        curve_type : string
            Type of curve. Options are HEAD, EFFICIENCY, VOLUME, HEADLOSS.
        xy_tuples_list : list of (x, y) tuples
            List of X-Y coordinate tuples on the curve.
        """
<<<<<<< HEAD
        assert isinstance(name, str) and len(name) <= 32 and name.find(' ') == -1, "name must be a string with less than 32 characters and contain no spaces"
=======
        assert isinstance(name, str) and len(name) < 32 and name.find(' ') == -1, "name must be a string with less than 32 characters and contain no spaces"
>>>>>>> 60ed80e6
        assert isinstance(curve_type, (type(None), str)), "curve_type must be a string"
        assert isinstance(xy_tuples_list, (list, np.ndarray)), "xy_tuples_list must be a list of (x,y) tuples"
        
        curve = Curve(name, curve_type, xy_tuples_list)
        self[name] = curve
        
    def untyped_curves(self):
        """Generator to get all curves without type
        
        Yields
        ------
        name : str
            The name of the curve
        curve : Curve
            The untyped curve object    
            
        """
        defined = set(self._data.keys())
        untyped = defined.difference(self._pump_curves, self._efficiency_curves, 
                                     self._headloss_curves, self._volume_curves)
        for key in untyped:
            yield key, self._data[key]

    @property    
    def untyped_curve_names(self):
        """List of names of all curves without types"""
        defined = set(self._data.keys())
        untyped = defined.difference(self._pump_curves, self._efficiency_curves, 
                                     self._headloss_curves, self._volume_curves)
        return list(untyped)

    def pump_curves(self):
        """Generator to get all pump curves
        
        Yields
        ------
        name : str
            The name of the curve
        curve : Curve
            The pump curve object    
            
        """
        for key in self._pump_curves:
            yield key, self._data[key]
    
    @property
    def pump_curve_names(self):
        """List of names of all pump curves"""
        return list(self._pump_curves)

    def efficiency_curves(self):
        """Generator to get all efficiency curves
        
        Yields
        ------
        name : str
            The name of the curve
        curve : Curve
            The efficiency curve object    
            
        """
        for key in self._efficiency_curves:
            yield key, self._data[key]

    @property
    def efficiency_curve_names(self):
        """List of names of all efficiency curves"""
        return list(self._efficiency_curves)

    def headloss_curves(self):
        """Generator to get all headloss curves
        
        Yields
        ------
        name : str
            The name of the curve
        curve : Curve
            The headloss curve object    
            
        """
        for key in self._headloss_curves:
            yield key, self._data[key]

    @property
    def headloss_curve_names(self):
        """List of names of all headloss curves"""
        return list(self._headloss_curves)

    def volume_curves(self):
        """Generator to get all volume curves
        
        Yields
        ------
        name : str
            The name of the curve
        curve : Curve
            The volume curve object    
            
        """
        for key in self._volume_curves:
            yield key, self._data[key]
    
    @property
    def volume_curve_names(self):
        """List of names of all volume curves"""
        return list(self._volume_curves)

#    def tostring(self):
#        """String representation of the curve registry"""
#        s  = 'Curve Registry:\n'
#        s += '  Total number of curves defined:    {}\n'.format(len(self._data))
#        s += '    Pump Head curves:          {}\n'.format(len(self.pump_curve_names))
#        s += '    Efficiency curves:         {}\n'.format(len(self.efficiency_curve_names))
#        s += '    Headloss curves:           {}\n'.format(len(self.headloss_curve_names))
#        s += '    Volume curves:             {}\n'.format(len(self.volume_curve_names))
#        s += '  Curves used in the network:        {}\n'.format(len(self._usage))
#        s += '  Curves provided without a type:    {}\n'.format(len(self.untyped_curve_names))
#        if len(self.orphaned()) > 0:
#            s += '  Curves used without definition:    {}\n'.format(len(self.orphaned()))
#            for orphan in self.orphaned():
#                s += '   - {}: {}\n'.format(orphan, self._usage[orphan])
#        return s


class SourceRegistry(Registry):
    """A registry for sources."""
    def _finalize_(self, model):
        super()._finalize_(model)
        self._sources = None

    def __delitem__(self, key):
        try:
            if self._usage and key in self._usage and len(self._usage[key]) > 0:
                raise RuntimeError('cannot remove %s %s, still used by %s'%( 
                                   self.__class__.__name__,
                                   key,
                                   self._usage[key]))
            elif key in self._usage:
                self._usage.pop(key)
            source = self._data.pop(key)
            self._pattern_reg.remove_usage(source.strength_timeseries.pattern_name, (source.name, 'Source'))
            self._node_reg.remove_usage(source.node_name, (source.name, 'Source'))            
            return source
        except KeyError:
            # Do not raise an exception if there is no key of that name
            return


class NodeRegistry(Registry):
    """A registry for nodes."""
    def __init__(self, model):
        super(NodeRegistry, self).__init__(model)
        self._junctions = OrderedSet()
        self._reservoirs = OrderedSet()
        self._tanks = OrderedSet()
    
    def _finalize_(self, model):
        super()._finalize_(model)
        self._node_reg = None
    
    def __setitem__(self, key, value):
        if not isinstance(key, six.string_types):
            raise ValueError('Registry keys must be strings')
        self._data[key] = value
        if isinstance(value, Junction):
            self._junctions.add(key)
        elif isinstance(value, Tank):
            self._tanks.add(key)
        elif isinstance(value, Reservoir):
            self._reservoirs.add(key)
    
    def __delitem__(self, key):
        try:
            if self._usage and key in self._usage and len(self._usage[key]) > 0:
                raise RuntimeError('cannot remove %s %s, still used by %s'%(
                                   self.__class__.__name__,
                                   key,
                                   str(self._usage[key])))
            elif key in self._usage:
                self._usage.pop(key)
            node = self._data.pop(key)
            self._junctions.discard(key)
            self._reservoirs.discard(key)
            self._tanks.discard(key)
            if isinstance(node, Junction):
                for pat_name in node.demand_timeseries_list.pattern_list():
                    if pat_name:
                        self._curve_reg.remove_usage(pat_name, (node.name, 'Junction'))
            if isinstance(node, Reservoir) and node.head_pattern_name:
                self._curve_reg.remove_usage(node.head_pattern_name, (node.name, 'Reservoir'))
            if isinstance(node, Tank) and node.vol_curve_name:
                self._curve_reg.remove_usage(node.vol_curve_name, (node.name, 'Tank'))
            return node
        except KeyError:
            return 
    
    def __call__(self, node_type=None):
        """
        Returns a generator to iterate over all nodes of a specific node type.
        If no node type is specified, the generator iterates over all nodes.

        Parameters
        ----------
        node_type: Node type
            Node type, options include
            wntr.network.model.Node,
            wntr.network.model.Junction,
            wntr.network.model.Reservoir,
            wntr.network.model.Tank, or None. Default = None.
            Note None and wntr.network.model.Node produce the same results.

        Returns
        -------
        A generator in the format (name, object).
        """
        if node_type==None:
            for node_name, node in self._data.items():
                yield node_name, node
        elif node_type==Junction:
            for node_name in self._junctions:
                yield node_name, self._data[node_name]
        elif node_type==Tank:
            for node_name in self._tanks:
                yield node_name, self._data[node_name]
        elif node_type==Reservoir:
            for node_name in self._reservoirs:
                yield node_name, self._data[node_name]
        else:
            raise RuntimeError('node_type, '+str(node_type)+', not recognized.')

    def add_junction(self, name, base_demand=0.0, demand_pattern=None, 
                     elevation=0.0, coordinates=None, demand_category=None,
                     emitter_coeff=None, initial_quality=None):
        """
        Adds a junction to the water network model.

        Parameters
        -------------------
        name : string
            Name of the junction.
        base_demand : float
            Base demand at the junction.
        demand_pattern : string or Pattern
            Name of the demand pattern or the Pattern object
        elevation : float
            Elevation of the junction.
        coordinates : tuple of floats, optional
            X-Y coordinates of the node location.
        demand_category : str, optional
            Category to the **base** demand
        emitter_coeff : float, optional
            Emitter coefficient
        initial_quality : float, optional
            Initial quality at this junction
        """
<<<<<<< HEAD
        assert isinstance(name, str) and len(name) <= 32 and name.find(' ') == -1, "name must be a string with less than 32 characters and contain no spaces"
=======
        assert isinstance(name, str) and len(name) < 32 and name.find(' ') == -1, "name must be a string with less than 32 characters and contain no spaces"
>>>>>>> 60ed80e6
        assert isinstance(base_demand, (int, float)), "base_demand must be a float"
        assert isinstance(demand_pattern, (type(None), str, PatternRegistry.DefaultPattern, Pattern)), "demand_pattern must be a string or Pattern"
        assert isinstance(elevation, (int, float)), "elevation must be a float"
        assert isinstance(coordinates, (type(None), tuple)), "coordinates must be a tuple"
        assert isinstance(demand_category, (type(None), str)), "demand_category must be a string"
        assert isinstance(emitter_coeff, (type(None), int, float)), "emitter_coeff must be a float"
        assert isinstance(initial_quality, (type(None), int, float)), "initial_quality must be a float"
        
        base_demand = float(base_demand)
        elevation = float(elevation)
        
        junction = Junction(name, self)
        junction.elevation = elevation
        junction.add_demand(base_demand, demand_pattern, demand_category)
        self[name] = junction
        if coordinates is not None:
            junction.coordinates = coordinates
        if emitter_coeff is not None:
            junction.emitter_coefficient = emitter_coeff
        if initial_quality is not None:
            junction.initial_quality = initial_quality

    def add_tank(self, name, elevation=0.0, init_level=3.048,
                 min_level=0.0, max_level=6.096, diameter=15.24,
                 min_vol=0.0, vol_curve=None, overflow=False, 
                 coordinates=None):
        """
        Adds a tank to the water network model.

        Parameters
        -------------------
        name : string
            Name of the tank.
        elevation : float
            Elevation at the tank.
        init_level : float
            Initial tank level.
        min_level : float
            Minimum tank level.
        max_level : float
            Maximum tank level.
        diameter : float
            Tank diameter of a cylindrical tank (only used when the volume 
            curve is None)
        min_vol : float
            Minimum tank volume (only used when the volume curve is None)
        vol_curve : string, optional
            Name of a volume curve. The volume curve overrides the tank diameter
            and minimum volume.
        overflow : bool, optional
            Overflow indicator (Always False for the WNTRSimulator)
        coordinates : tuple of floats, optional
            X-Y coordinates of the node location.
            
        """
<<<<<<< HEAD
        assert isinstance(name, str) and len(name) <= 32 and name.find(' ') == -1, "name must be a string with less than 32 characters and contain no spaces"
=======
        assert isinstance(name, str) and len(name) < 32 and name.find(' ') == -1, "name must be a string with less than 32 characters and contain no spaces"
>>>>>>> 60ed80e6
        assert isinstance(elevation, (int, float)), "elevation must be a float"
        assert isinstance(init_level, (int, float)), "init_level must be a float"
        assert isinstance(min_level, (int, float)), "min_level must be a float"
        assert isinstance(max_level, (int, float)), "max_level must be a float"
        assert isinstance(diameter, (int, float)), "diameter must be a float"
        assert isinstance(min_vol, (int, float)), "min_vol must be a float"
        assert isinstance(vol_curve, (type(None), str)), "vol_curve must be a string"
        assert isinstance(overflow, (type(None), bool)), "overflow must be a Boolean"
        assert isinstance(coordinates, (type(None), tuple)), "coordinates must be a tuple"
        
        elevation = float(elevation)
        init_level = float(init_level)
        min_level = float(min_level)
        max_level = float(max_level)
        diameter = float(diameter)
        min_vol = float(min_vol)
        if init_level < min_level:
            raise ValueError("Initial tank level must be greater than or equal to the tank minimum level.")
        if init_level > max_level:
            raise ValueError("Initial tank level must be less than or equal to the tank maximum level.")
        if vol_curve is not None and vol_curve != '*':
            if not isinstance(vol_curve, six.string_types):
                raise ValueError('Volume curve name must be a string')
            elif not vol_curve in self._curve_reg.volume_curve_names:
                raise ValueError('The volume curve ' + vol_curve + ' is not one of the curves in the ' +
                                 'list of volume curves. Valid volume curves are:' + 
                                 str(self._curve_reg.volume_curve_names))
            vcurve = np.array(self._curve_reg[vol_curve].points)
            if min_level < vcurve[0,0]:
                raise ValueError(('The volume curve ' + vol_curve + ' has a minimum value ({0:5.2f}) \n' +
                                 'greater than the minimum level for tank "' + name + '" ({1:5.2f})\n' +
                                 'please correct the user input.').format(vcurve[0,0],min_level))
            elif max_level > vcurve[-1,0]:
                raise ValueError(('The volume curve ' + vol_curve + ' has a maximum value ({0:5.2f}) \n' +
                                 'less than the maximum level for tank "' + name + '" ({1:5.2f})\n' +
                                 'please correct the user input.').format(vcurve[-1,0],max_level))

        tank = Tank(name, self)
        tank.elevation = elevation
        tank.init_level = init_level
        tank.min_level = min_level
        tank.max_level = max_level
        tank.diameter = diameter
        tank.min_vol = min_vol
        tank.vol_curve_name = vol_curve
        tank.overflow = overflow
        self[name] = tank
        if coordinates is not None:
            tank.coordinates = coordinates

    def add_reservoir(self, name, base_head=0.0, head_pattern=None, coordinates=None):
        """
        Adds a reservoir to the water network model.

        Parameters
        ----------
        name : string
            Name of the reservoir.
        base_head : float, optional
            Base head at the reservoir.
        head_pattern : string, optional
            Name of the head pattern.
        coordinates : tuple of floats, optional
            X-Y coordinates of the node location.
        
        """
<<<<<<< HEAD
        assert isinstance(name, str) and len(name) <= 32 and name.find(' ') == -1, "name must be a string with less than 32 characters and contain no spaces"
=======
        assert isinstance(name, str) and len(name) < 32 and name.find(' ') == -1, "name must be a string with less than 32 characters and contain no spaces"
>>>>>>> 60ed80e6
        assert isinstance(base_head, (int, float)), "base_head must be float"
        assert isinstance(head_pattern, (type(None), str)), "head_pattern must be a string"
        assert isinstance(coordinates, (type(None), tuple)), "coordinates must be a tuple"
        
        base_head = float(base_head)

        reservoir = Reservoir(name, self)
        reservoir.base_head = base_head
        reservoir.head_pattern_name = head_pattern
        self[name] = reservoir
        if coordinates is not None:
            reservoir.coordinates = coordinates

    @property
    def junction_names(self):
        """List of names of all junctions"""
        return self._junctions
    
    @property
    def tank_names(self):
        """List of names of all junctions"""
        return self._tanks
    
    @property
    def reservoir_names(self):
        """List of names of all junctions"""
        return self._reservoirs
    
    def junctions(self):
        """Generator to get all junctions
        
        Yields
        ------
        name : str
            The name of the junction
        node : Junction
            The junction object    
            
        """
        for node_name in self._junctions:
            yield node_name, self._data[node_name]
    
    def tanks(self):
        """Generator to get all tanks
        
        Yields
        ------
        name : str
            The name of the tank
        node : Tank
            The tank object    
            
        """
        for node_name in self._tanks:
            yield node_name, self._data[node_name]
    
    def reservoirs(self):
        """Generator to get all reservoirs
        
        Yields
        ------
        name : str
            The name of the reservoir
        node : Reservoir
            The reservoir object    
            
        """
        for node_name in self._reservoirs:
            yield node_name, self._data[node_name]

#    def tostring(self):
#        """String representation of the node registry"""
#        s  = 'Node Registry:\n'
#        s += '  Total number of nodes defined:     {}\n'.format(len(self._data))
#        s += '    Junctions:      {}\n'.format(len(self.junction_names))
#        s += '    Tanks:          {}\n'.format(len(self.tank_names))
#        s += '    Reservoirs:     {}\n'.format(len(self.reservoir_names))
#        if len(self.orphaned()) > 0:
#            s += '  Nodes used without definition:     {}\n'.format(len(self.orphaned()))
#            for orphan in self.orphaned():
#                s += '   - {}: {}\n'.format(orphan, self._usage[orphan])
#        return s


class LinkRegistry(Registry):
    """A registry for links."""
    __subsets = ['_pipes', '_pumps', '_head_pumps', '_power_pumps', '_prvs', '_psvs', '_pbvs', '_tcvs', '_fcvs', '_gpvs', '_valves']

    def __init__(self, model):
        super(LinkRegistry, self).__init__(model)
        self._pipes = OrderedSet()
        self._pumps = OrderedSet()
        self._head_pumps = OrderedSet()
        self._power_pumps = OrderedSet()
        self._prvs = OrderedSet()
        self._psvs = OrderedSet()
        self._pbvs = OrderedSet()
        self._tcvs = OrderedSet()
        self._fcvs = OrderedSet()
        self._gpvs = OrderedSet()
        self._valves = OrderedSet()
    
    def _finalize_(self, model):
        super()._finalize_(model)
        self._link_reg = None

    def __setitem__(self, key, value):
        if not isinstance(key, six.string_types):
            raise ValueError('Registry keys must be strings')
        self._data[key] = value
        if isinstance(value, Pipe):
            self._pipes.add(key)
        elif isinstance(value, Pump):
            self._pumps.add(key)
            if isinstance(value, HeadPump):
                self._head_pumps.add(key)
            elif isinstance(value, PowerPump):
                self._power_pumps.add(key)
        elif isinstance(value, Valve):
            self._valves.add(key)
            if isinstance(value, PRValve):
                self._prvs.add(key)
            elif isinstance(value, PSValve):
                self._psvs.add(key)
            elif isinstance(value, PBValve):
                self._pbvs.add(key)
            elif isinstance(value, TCValve):
                self._tcvs.add(key)
            elif isinstance(value, FCValve):
                self._fcvs.add(key)
            elif isinstance(value, GPValve):
                self._gpvs.add(key)
    
    def __delitem__(self, key):
        try:
            if self._usage and key in self._usage and len(self._usage[key]) > 0:
                raise RuntimeError('cannot remove %s %s, still used by %s', 
                                   self.__class__.__name__,
                                   key,
                                   self._usage[key])
            elif key in self._usage:
                self._usage.pop(key)
            link = self._data.pop(key)
            self._node_reg.remove_usage(link.start_node_name, (link.name, link.link_type))
            self._node_reg.remove_usage(link.end_node_name, (link.name, link.link_type))
            if isinstance(link, GPValve):
                self._curve_reg.remove_usage(link.headloss_curve_name, (link.name, 'Valve'))
            if isinstance(link, Pump):
                self._curve_reg.remove_usage(link.speed_pattern_name, (link.name, 'Pump'))
            if isinstance(link, HeadPump):
                self._curve_reg.remove_usage(link.pump_curve_name, (link.name, 'Pump'))
            for ss in self.__subsets:
                # Go through the _pipes, _prvs, ..., and remove this link
                getattr(self, ss).discard(key)
            return link
        except KeyError:
            return
    
    def __call__(self, link_type=None):
        """
        Returns a generator to iterate over all nodes of a specific node type.
        If no node type is specified, the generator iterates over all nodes.

        Parameters
        ----------
        node_type: Node type
            Node type, options include
            wntr.network.model.Node,
            wntr.network.model.Junction,
            wntr.network.model.Reservoir,
            wntr.network.model.Tank, or None. Default = None.
            Note None and wntr.network.model.Node produce the same results.

        Returns
        -------
        A generator in the format (name, object).
        """
        if link_type==None:
            for name, node in self._data.items():
                yield name, node
        elif link_type==Pipe:
            for name in self._pipes:
                yield name, self._data[name]
        elif link_type==Pump:
            for name in self._pumps:
                yield name, self._data[name]
        elif link_type==Valve:
            for name in self._valves:
                yield name, self._data[name]
        else:
            raise RuntimeError('link_type, '+str(link_type)+', not recognized.')

    def add_pipe(self, name, start_node_name, end_node_name, length=304.8,
                 diameter=0.3048, roughness=100, minor_loss=0.0, initial_status='OPEN', check_valve=False):
        """
        Adds a pipe to the water network model.

        Parameters
        ----------
        name : string
            Name of the pipe.
        start_node_name : string
             Name of the start node.
        end_node_name : string
             Name of the end node.
        length : float, optional
            Length of the pipe.
        diameter : float, optional
            Diameter of the pipe.
        roughness : float, optional
            Pipe roughness coefficient.
        minor_loss : float, optional
            Pipe minor loss coefficient.
        initial_status : string, optional
            Pipe initial status. Options are 'OPEN' or 'CLOSED'.
        check_valve : bool, optional
            True if the pipe has a check valve.
            False if the pipe does not have a check valve.
        
        """
<<<<<<< HEAD
        assert isinstance(name, str) and len(name) <= 32 and name.find(' ') == -1, "name must be a string with less than 32 characters and contain no spaces"
        assert isinstance(start_node_name, str) and len(start_node_name) <= 32 and start_node_name.find(' ') == -1, "start_node_name must be a string with less than 32 characters and contain no spaces"
        assert isinstance(end_node_name, str) and len(end_node_name) <= 32 and end_node_name.find(' ') == -1, "end_node_name must be a string with less than 32 characters and contain no spaces"
=======
        assert isinstance(name, str) and len(name) < 32 and name.find(' ') == -1, "name must be a string with less than 32 characters and contain no spaces"
        assert isinstance(start_node_name, str) and len(start_node_name) < 32 and start_node_name.find(' ') == -1, "start_node_name must be a string with less than 32 characters and contain no spaces"
        assert isinstance(end_node_name, str) and len(end_node_name) < 32 and end_node_name.find(' ') == -1, "end_node_name must be a string with less than 32 characters and contain no spaces"
>>>>>>> 60ed80e6
        assert isinstance(length, (int, float)), "length must be a float"
        assert isinstance(diameter, (int, float)), "diameter must be a float"
        assert isinstance(roughness, (int, float)), "roughness must be a float"
        assert isinstance(minor_loss, (int, float)), "minor_loss must be a float"
        assert isinstance(initial_status, (str, LinkStatus)), "initial_status must be a string or LinkStatus"
        assert isinstance(check_valve, bool), "check_valve must be a Boolean"
        
        length = float(length)
        diameter = float(diameter)
        roughness = float(roughness)
        minor_loss = float(minor_loss)
        if isinstance(initial_status, str):
            initial_status = LinkStatus[initial_status]
            
        pipe = Pipe(name, start_node_name, end_node_name, self)
        pipe.length = length
        pipe.diameter = diameter
        pipe.roughness = roughness
        pipe.minor_loss = minor_loss
        pipe.initial_status = initial_status
        pipe._user_status = initial_status
        pipe.check_valve = check_valve
        self[name] = pipe

    def add_pump(self, name, start_node_name, end_node_name, pump_type='POWER',
                 pump_parameter=50.0, speed=1.0, pattern=None, initial_status='OPEN'):
        """
        Adds a pump to the water network model.

        Parameters
        ----------
        name : string
            Name of the pump.
        start_node_name : string
             Name of the start node.
        end_node_name : string
             Name of the end node.
        pump_type : string, optional
            Type of information provided for a pump. Options are 'POWER' or 'HEAD'.
        pump_parameter : float or string
            For a POWER pump, the pump power (float).
            For a HEAD pump, the head curve name (string).
        speed: float
            Relative speed setting (1.0 is normal speed)
        pattern: string
            Name of the speed pattern
        initial_status: str or LinkStatus
            Pump initial status. Options are 'OPEN' or 'CLOSED'.
        
        """
<<<<<<< HEAD
        assert isinstance(name, str) and len(name) <= 32 and name.find(' ') == -1, "name must be a string with less than 32 characters and contain no spaces"
        assert isinstance(start_node_name, str) and len(start_node_name) <= 32 and start_node_name.find(' ') == -1, "start_node_name must be a string with less than 32 characters and contain no spaces"
        assert isinstance(end_node_name, str) and len(end_node_name) <= 32 and end_node_name.find(' ') == -1, "end_node_name must be a string with less than 32 characters and contain no spaces"
=======
        assert isinstance(name, str) and len(name) < 32 and name.find(' ') == -1, "name must be a string with less than 32 characters and contain no spaces"
        assert isinstance(start_node_name, str) and len(start_node_name) < 32 and start_node_name.find(' ') == -1, "start_node_name must be a string with less than 32 characters and contain no spaces"
        assert isinstance(end_node_name, str) and len(end_node_name) < 32 and end_node_name.find(' ') == -1, "end_node_name must be a string with less than 32 characters and contain no spaces"
>>>>>>> 60ed80e6
        assert isinstance(pump_type, str), "pump_type must be a string"
        assert isinstance(pump_parameter, (int, float, str)), "pump_parameter must be a float or string"
        assert isinstance(speed, (int, float)), "speed must be a float"
        assert isinstance(pattern, (type(None), str)), "pattern must be a string"
        assert isinstance(initial_status, (str, LinkStatus)), "initial_status must be a string or LinkStatus"
        
        if isinstance(initial_status, str):
            initial_status = LinkStatus[initial_status]
        if pump_type.upper() == 'POWER':
            pump = PowerPump(name, start_node_name, end_node_name, self)
            pump.power = pump_parameter
        elif pump_type.upper() == 'HEAD':
            pump = HeadPump(name, start_node_name, end_node_name, self)
            pump.pump_curve_name = pump_parameter
        else:
            raise ValueError('pump_type must be "POWER" or "HEAD"')
        pump.base_speed = speed
        pump.initial_status = initial_status
        pump.speed_pattern_name = pattern
        self[name] = pump
    
    def add_valve(self, name, start_node_name, end_node_name,
                 diameter=0.3048, valve_type='PRV', minor_loss=0.0, 
                 initial_setting=0.0, initial_status='ACTIVE'):
        """
        Adds a valve to the water network model.

        Parameters
        ----------
        name : string
            Name of the valve.
        start_node_name : string
             Name of the start node.
        end_node_name : string
             Name of the end node.
        diameter : float, optional
            Diameter of the valve.
        valve_type : string, optional
            Type of valve. Options are 'PRV', 'PSV', 'PBV', 'FCV', 'TCV', and 'GPV'
        minor_loss : float, optional
            Pipe minor loss coefficient.
        initial_setting : float or string, optional
            Valve initial setting.
            Pressure setting for PRV, PSV, or PBV. 
            Flow setting for FCV. 
            Loss coefficient for TCV.
            Name of headloss curve for GPV.
        initial_status: string or LinkStatus
            Valve initial status. Options are 'OPEN',  'CLOSED', or 'ACTIVE'
            
        """
<<<<<<< HEAD
        assert isinstance(name, str) and len(name) <= 32 and name.find(' ') == -1, "name must be a string with less than 32 characters and contain no spaces"
        assert isinstance(start_node_name, str) and len(start_node_name) <= 32 and start_node_name.find(' ') == -1, "start_node_name must be a string with less than 32 characters and contain no spaces"
        assert isinstance(end_node_name, str) and len(end_node_name) <= 32 and end_node_name.find(' ') == -1, "end_node_name must be a string with less than 32 characters and contain no spaces"
=======
        assert isinstance(name, str) and len(name) < 32 and name.find(' ') == -1, "name must be a string with less than 32 characters and contain no spaces"
        assert isinstance(start_node_name, str) and len(start_node_name) < 32 and start_node_name.find(' ') == -1, "start_node_name must be a string with less than 32 characters and contain no spaces"
        assert isinstance(end_node_name, str) and len(end_node_name) < 32 and end_node_name.find(' ') == -1, "end_node_name must be a string with less than 32 characters and contain no spaces"
>>>>>>> 60ed80e6
        assert isinstance(diameter, (int, float)), "diameter must be a float"
        assert isinstance(valve_type, str), "valve_type must be a string"
        assert isinstance(minor_loss, (int, float)), "minor_loss must be a float"
        assert isinstance(initial_setting, (int, float, str)), "initial_setting must be a float or string"
        assert isinstance(initial_status, (str, LinkStatus)), "initial_status must be a string or LinkStatus"
        
        if isinstance(initial_status, str):
            initial_status = LinkStatus[initial_status]
        start_node = self._node_reg[start_node_name]
        end_node = self._node_reg[end_node_name]
        
        valve_type = valve_type.upper()
        
        # A PRV, PSV or FCV cannot be directly connected to a reservoir or tank (use a length of pipe to separate the two)
        if valve_type in ['PRV', 'PSV', 'FCV']:
            if type(start_node)==Tank or type(end_node)==Tank or type(start_node)==Reservoir or type(end_node)==Reservoir:
                msg = '%ss cannot be directly connected to a tank.  Add a pipe to separate the valve from the tank.' % valve_type
                logger.error(msg)   
                raise RuntimeError(msg)
            if type(start_node)==Reservoir or type(end_node)==Reservoir:
                msg = '%ss cannot be directly connected to a reservoir.  Add a pipe to separate the valve from the reservoir.' % valve_type
                logger.error(msg)   
                raise RuntimeError(msg)
        
        # TODO check the following: PRVs cannot share the same downstream node or be linked in series
            
        # TODO check the following: Two PSVs cannot share the same upstream node or be linked in series
        
        # TODO check the following: A PSV cannot be connected to the downstream node of a PRV
        
        if valve_type == 'PRV':
            valve = PRValve(name, start_node_name, end_node_name, self)
            valve.initial_setting = initial_setting
            valve._setting = initial_setting
        elif valve_type == 'PSV':
            valve = PSValve(name, start_node_name, end_node_name, self)
            valve.initial_setting = initial_setting
            valve._setting = initial_setting
        elif valve_type == 'PBV':
            valve = PBValve(name, start_node_name, end_node_name, self)
            valve.initial_setting = initial_setting
            valve._setting = initial_setting
        elif valve_type == 'FCV':
            valve = FCValve(name, start_node_name, end_node_name, self)
            valve.initial_setting = initial_setting
            valve._setting = initial_setting
        elif valve_type == 'TCV':
            valve = TCValve(name, start_node_name, end_node_name, self)
            valve.initial_setting = initial_setting
            valve._setting = initial_setting
        elif valve_type == 'GPV':
            valve = GPValve(name, start_node_name, end_node_name, self)
            valve.headloss_curve_name = initial_setting
        valve.initial_status = initial_status
        valve.diameter = diameter
        valve.minor_loss = minor_loss
        self[name] = valve

    def check_valves(self):
        """Generator to get all pipes with check valves
        
        Yields
        ------
        name : str
            The name of the pipe
        link : Pipe
            The pipe object    
            
        """
        for name in self._pipes:
            if self._data[name].check_valve:
                yield name

    @property
    def pipe_names(self):
        """A list of all pipe names"""
        return self._pipes
    
    @property
    def valve_names(self):
        """A list of all valve names"""
        return self._valves
    
    @property
    def pump_names(self):
        """A list of all pump names"""
        return self._pumps

    @property
    def head_pump_names(self):
        """A list of all head pump names"""
        return self._head_pumps

    @property
    def power_pump_names(self):
        """A list of all power pump names"""
        return self._power_pumps

    @property
    def prv_names(self):
        """A list of all prv names"""
        return self._prvs

    @property
    def psv_names(self):
        """A list of all psv names"""
        return self._psvs

    @property
    def pbv_names(self):
        """A list of all pbv names"""
        return self._pbvs

    @property
    def tcv_names(self):
        """A list of all tcv names"""
        return self._tcvs

    @property
    def fcv_names(self):
        """A list of all fcv names"""
        return self._fcvs

    @property
    def gpv_names(self):
        """A list of all gpv names"""
        return self._gpvs

    def pipes(self):
        """Generator to get all pipes
        
        Yields
        ------
        name : str
            The name of the pipe
        link : Pipe
            The pipe object    
            
        """
        for name in self._pipes:
            yield name, self._data[name]
    
    def pumps(self):
        """Generator to get all pumps
        
        Yields
        ------
        name : str
            The name of the pump
        link : Pump
            The pump object    
            
        """
        for name in self._pumps:
            yield name, self._data[name]
    
    def valves(self):
        """Generator to get all valves
        
        Yields
        ------
        name : str
            The name of the valve
        link : Valve
            The valve object    
            
        """
        for name in self._valves:
            yield name, self._data[name]

    def head_pumps(self):
        """Generator to get all head pumps
        
        Yields
        ------
        name : str
            The name of the pump
        link : HeadPump
            The pump object    
            
        """
        for name in self._head_pumps:
            yield name, self._data[name]

    def power_pumps(self):
        """Generator to get all power pumps
        
        Yields
        ------
        name : str
            The name of the pump
        link : PowerPump
            The pump object    
            
        """
        for name in self._power_pumps:
            yield name, self._data[name]

    def prvs(self):
        """Generator to get all PRVs
        
        Yields
        ------
        name : str
            The name of the valve
        link : PRValve
            The valve object
            
        """
        for name in self._prvs:
            yield name, self._data[name]

    def psvs(self):
        """Generator to get all PSVs
        
        Yields
        ------
        name : str
            The name of the valve
        link : PSValve
            The valve object
            
        """
        for name in self._psvs:
            yield name, self._data[name]

    def pbvs(self):
        """Generator to get all PBVs
        
        Yields
        ------
        name : str
            The name of the valve
        link : PBValve
            The valve object
            
        """
        for name in self._pbvs:
            yield name, self._data[name]

    def tcvs(self):
        """Generator to get all TCVs
        
        Yields
        ------
        name : str
            The name of the valve
        link : TCValve
            The valve object
            
        """
        for name in self._tcvs:
            yield name, self._data[name]

    def fcvs(self):
        """Generator to get all FCVs
        
        Yields
        ------
        name : str
            The name of the valve
        link : FCValve
            The valve object
            
        """
        for name in self._fcvs:
            yield name, self._data[name]

    def gpvs(self):
        """Generator to get all GPVs
        
        Yields
        ------
        name : str
            The name of the valve
        link : GPValve
            The valve object
            
        """
        for name in self._gpvs:
            yield name, self._data[name]

#    def tostring(self):
#        """String representation of the link registry"""
#        s  = 'Link Registry:\n'
#        s += '  Total number of links defined:     {}\n'.format(len(self._data))
#        s += '    Pipes:                     {}\n'.format(len(self.pipe_names))
#        ct_cv = sum([ 1 for n in self.check_valves()])
#        if ct_cv:
#            s += '      Check valves:     {}\n'.format(ct_cv)
#        s += '    Pumps:                     {}\n'.format(len(self.pump_names))
#        ct_cp = len(self._power_pumps)
#        ct_hc = len(self._head_pumps)
#        if ct_cp:
#            s += '      Constant power:   {}\n'.format(ct_cp)
#        if ct_hc:
#            s += '      Head/pump curve:  {}\n'.format(ct_hc)
#        s += '    Valves:                    {}\n'.format(len(self.valve_names))
#        PRV = len(self._prvs)
#        PSV = len(self._psvs)
#        PBV = len(self._pbvs)
#        FCV = len(self._fcvs)
#        TCV = len(self._tcvs)
#        GPV = len(self._gpvs)
#        if PRV:
#            s += '      Pres. reducing:   {}\n'.format(PRV)
#        if PSV:
#            s += '      Pres. sustaining: {}\n'.format(PSV)
#        if PBV:
#            s += '      Pres. breaker:    {}\n'.format(PBV)
#        if FCV:
#            s += '      Flow control:     {}\n'.format(FCV)
#        if TCV:
#            s += '      Throttle control: {}\n'.format(TCV)
#        if GPV:
#            s += '      General purpose:  {}\n'.format(GPV)
#        if len(self.orphaned()) > 0:
#            s += '  Links used without definition:     {}\n'.format(len(self.orphaned()))
#            for orphan in self.orphaned():
#                s += '   - {}: {}\n'.format(orphan, self._usage[orphan])
#        return s
<|MERGE_RESOLUTION|>--- conflicted
+++ resolved
@@ -1772,150 +1772,6 @@
         for name, control in self.controls():
             control._reset()
     
-<<<<<<< HEAD
-    def set_initial_conditions(self, results, ts=None, remove_controls=True, warn=False):
-        """
-        Set the initial conditions of the network based on prior simulation results.
-
-        Parameters
-        ----------
-        results : SimulationResults
-            Results from a prior simulation
-        ts : int, optional
-            The time value (in seconds) from the results to use to select initial conditions,
-            by default None (which will use the final values)
-        remove_controls : bool, optional
-            If a rule or control has a SimTimeCondition that now occurs prior to simulation start, remove
-            the control, by default True. 
-        warn : bool
-            Send a warning to the logger that the rule has been deleted, by default False.
-            When False, information is sent to the logger at the `info` level. 
-
-
-        Returns
-        -------
-        list 
-            Control names that have been, when `remove_controls is True`, 
-            or need to be, when `remove_controls is False`,
-            removed from the water network model
-
-
-        Raises
-        ------
-        NameError
-            If both `ts` and `idx` are passed in
-        IndexError
-            If `ts` is passed, but no such time exists in the results
-        ValueError
-            If the time selected is not a multiple of the pattern timestep
-
-
-        """
-        if ts is None:
-            end_time = results.node['demand'].index[-1]
-        else:
-            ts = int(ts)
-            if ts in results.node['demand'].index:
-                end_time = ts
-            else:
-                raise IndexError('There is no time "{}" in the results'.format(ts))
-        
-        # if end_time / self.options.time.pattern_timestep != end_time // self.options.time.pattern_timestep:
-        #     raise ValueError('You must give a time step that is a multiple of the pattern_timestep ({})'.format(self.options.time.pattern_timestep))
-
-        current_start = self.options.time.pattern_start
-        delta_t = end_time - current_start
-        self.sim_time = end_time
-        self.options.time.pattern_start = (self.options.time.pattern_start + delta_t)
-        self.options.time.start_clocktime = (self.options.time.start_clocktime + delta_t) % 86400
-        self._prev_sim_time = None   #end_time - self.options.time.hydraulic_timestep
-        self.sim_time = 0.0
-        self._prev_sim_time = None
-
-        for name, node in self.nodes(Junction):
-            node._head = None
-            node._demand = None
-            node._pressure = None
-            try: node.initial_quality = float(results.node['quality'].loc[end_time, name])
-            except KeyError: pass
-            node._leak_demand = None
-            node._leak_status = False
-            node._is_isolated = False
-
-        for name, node in self.nodes(Tank):
-            node._head = None
-            node._demand = None
-            node._pressure = None
-            node.init_level = float(results.node['head'].loc[end_time, name] - node.elevation)
-            try: node.initial_quality = float(results.node['quality'].loc[end_time, name])
-            except KeyError: pass
-            node._prev_head = node.head
-            node._leak_demand = None
-            node._leak_status = False
-            node._is_isolated = False
-
-        for name, node in self.nodes(Reservoir):
-            node._head = None
-            node._demand = None
-            node._pressure = None
-            try: node.initial_quality = float(results.node['quality'].loc[end_time, name])
-            except KeyError: pass
-            node._leak_demand = None
-            node._is_isolated = False
-
-        for name, link in self.links(Pipe):
-            link.initial_status = results.link['status'].loc[end_time, name]
-            try: link.initial_setting = results.link['setting'].loc[end_time, name]
-            except KeyError: link.initial_setting = link.setting
-            link._user_status = link.initial_status
-            link._internal_status = LinkStatus.Active
-            link._is_isolated = False
-            link._flow = None
-            link._prev_setting = None
-
-        for name, link in self.links(Pump):
-            link.initial_status = results.link['status'].loc[end_time, name]
-            try: link.initial_setting = results.link['setting'].loc[end_time, name]
-            except KeyError: link.initial_setting = link.setting
-            link._user_status = link.initial_status
-            link._setting = link.initial_setting
-            link._internal_status = LinkStatus.Active
-            link._is_isolated = False
-            link._flow = None
-            if isinstance(link, PowerPump):
-                link.power = link._base_power
-            link._power_outage = LinkStatus.Open
-            link._prev_setting = None
-
-        for name, link in self.links(Valve):
-            link.initial_status = results.link['status'].loc[end_time, name]
-            try: link.initial_setting = results.link['setting'].loc[end_time, name]
-            except KeyError: link.initial_setting = link.setting
-            # print(name, link.initial_status, link.initial_setting)
-            link._user_status = link.initial_status
-            link._setting = link.initial_setting
-            link._internal_status = LinkStatus.Active
-            link._is_isolated = False
-            link._flow = None
-            link._prev_setting = None
-
-        to_delete = []
-        for name, control in self.controls():
-            control._reset()
-            still_good = control._shift(delta_t)
-            if not still_good:
-                to_delete.append(name)
-         
-        for name in to_delete:
-            msg = 'Rule {} {} removed from the network'.format(name, 'has been' if remove_controls else 'needs to be')
-            if warn: logger.warning(msg)
-            else: logger.info(msg)
-            if remove_controls:
-                self.remove_control(name)
-        return to_delete
-        
-=======
->>>>>>> 60ed80e6
     def read_inpfile(self, filename):
         """
         Defines water network model components from an EPANET INP file
@@ -2032,11 +1888,7 @@
         ValueError
             If adding a pattern with `name` that already exists.
         """
-<<<<<<< HEAD
-        assert isinstance(name, str) and len(name) <= 32 and name.find(' ') == -1, "name must be a string with less than 32 characters and contain no spaces"
-=======
         assert isinstance(name, str) and len(name) < 32 and name.find(' ') == -1, "name must be a string with less than 32 characters and contain no spaces"
->>>>>>> 60ed80e6
         assert isinstance(pattern, (list, np.ndarray, Pattern)), "pattern must be a list or Pattern"
                           
         if not isinstance(pattern, Pattern):
@@ -2117,11 +1969,7 @@
         xy_tuples_list : list of (x, y) tuples
             List of X-Y coordinate tuples on the curve.
         """
-<<<<<<< HEAD
-        assert isinstance(name, str) and len(name) <= 32 and name.find(' ') == -1, "name must be a string with less than 32 characters and contain no spaces"
-=======
         assert isinstance(name, str) and len(name) < 32 and name.find(' ') == -1, "name must be a string with less than 32 characters and contain no spaces"
->>>>>>> 60ed80e6
         assert isinstance(curve_type, (type(None), str)), "curve_type must be a string"
         assert isinstance(xy_tuples_list, (list, np.ndarray)), "xy_tuples_list must be a list of (x,y) tuples"
         
@@ -2377,11 +2225,7 @@
         initial_quality : float, optional
             Initial quality at this junction
         """
-<<<<<<< HEAD
-        assert isinstance(name, str) and len(name) <= 32 and name.find(' ') == -1, "name must be a string with less than 32 characters and contain no spaces"
-=======
         assert isinstance(name, str) and len(name) < 32 and name.find(' ') == -1, "name must be a string with less than 32 characters and contain no spaces"
->>>>>>> 60ed80e6
         assert isinstance(base_demand, (int, float)), "base_demand must be a float"
         assert isinstance(demand_pattern, (type(None), str, PatternRegistry.DefaultPattern, Pattern)), "demand_pattern must be a string or Pattern"
         assert isinstance(elevation, (int, float)), "elevation must be a float"
@@ -2437,11 +2281,7 @@
             X-Y coordinates of the node location.
             
         """
-<<<<<<< HEAD
-        assert isinstance(name, str) and len(name) <= 32 and name.find(' ') == -1, "name must be a string with less than 32 characters and contain no spaces"
-=======
         assert isinstance(name, str) and len(name) < 32 and name.find(' ') == -1, "name must be a string with less than 32 characters and contain no spaces"
->>>>>>> 60ed80e6
         assert isinstance(elevation, (int, float)), "elevation must be a float"
         assert isinstance(init_level, (int, float)), "init_level must be a float"
         assert isinstance(min_level, (int, float)), "min_level must be a float"
@@ -2508,11 +2348,7 @@
             X-Y coordinates of the node location.
         
         """
-<<<<<<< HEAD
-        assert isinstance(name, str) and len(name) <= 32 and name.find(' ') == -1, "name must be a string with less than 32 characters and contain no spaces"
-=======
         assert isinstance(name, str) and len(name) < 32 and name.find(' ') == -1, "name must be a string with less than 32 characters and contain no spaces"
->>>>>>> 60ed80e6
         assert isinstance(base_head, (int, float)), "base_head must be float"
         assert isinstance(head_pattern, (type(None), str)), "head_pattern must be a string"
         assert isinstance(coordinates, (type(None), tuple)), "coordinates must be a tuple"
@@ -2733,15 +2569,9 @@
             False if the pipe does not have a check valve.
         
         """
-<<<<<<< HEAD
-        assert isinstance(name, str) and len(name) <= 32 and name.find(' ') == -1, "name must be a string with less than 32 characters and contain no spaces"
-        assert isinstance(start_node_name, str) and len(start_node_name) <= 32 and start_node_name.find(' ') == -1, "start_node_name must be a string with less than 32 characters and contain no spaces"
-        assert isinstance(end_node_name, str) and len(end_node_name) <= 32 and end_node_name.find(' ') == -1, "end_node_name must be a string with less than 32 characters and contain no spaces"
-=======
         assert isinstance(name, str) and len(name) < 32 and name.find(' ') == -1, "name must be a string with less than 32 characters and contain no spaces"
         assert isinstance(start_node_name, str) and len(start_node_name) < 32 and start_node_name.find(' ') == -1, "start_node_name must be a string with less than 32 characters and contain no spaces"
         assert isinstance(end_node_name, str) and len(end_node_name) < 32 and end_node_name.find(' ') == -1, "end_node_name must be a string with less than 32 characters and contain no spaces"
->>>>>>> 60ed80e6
         assert isinstance(length, (int, float)), "length must be a float"
         assert isinstance(diameter, (int, float)), "diameter must be a float"
         assert isinstance(roughness, (int, float)), "roughness must be a float"
@@ -2792,15 +2622,9 @@
             Pump initial status. Options are 'OPEN' or 'CLOSED'.
         
         """
-<<<<<<< HEAD
-        assert isinstance(name, str) and len(name) <= 32 and name.find(' ') == -1, "name must be a string with less than 32 characters and contain no spaces"
-        assert isinstance(start_node_name, str) and len(start_node_name) <= 32 and start_node_name.find(' ') == -1, "start_node_name must be a string with less than 32 characters and contain no spaces"
-        assert isinstance(end_node_name, str) and len(end_node_name) <= 32 and end_node_name.find(' ') == -1, "end_node_name must be a string with less than 32 characters and contain no spaces"
-=======
         assert isinstance(name, str) and len(name) < 32 and name.find(' ') == -1, "name must be a string with less than 32 characters and contain no spaces"
         assert isinstance(start_node_name, str) and len(start_node_name) < 32 and start_node_name.find(' ') == -1, "start_node_name must be a string with less than 32 characters and contain no spaces"
         assert isinstance(end_node_name, str) and len(end_node_name) < 32 and end_node_name.find(' ') == -1, "end_node_name must be a string with less than 32 characters and contain no spaces"
->>>>>>> 60ed80e6
         assert isinstance(pump_type, str), "pump_type must be a string"
         assert isinstance(pump_parameter, (int, float, str)), "pump_parameter must be a float or string"
         assert isinstance(speed, (int, float)), "speed must be a float"
@@ -2852,15 +2676,9 @@
             Valve initial status. Options are 'OPEN',  'CLOSED', or 'ACTIVE'
             
         """
-<<<<<<< HEAD
-        assert isinstance(name, str) and len(name) <= 32 and name.find(' ') == -1, "name must be a string with less than 32 characters and contain no spaces"
-        assert isinstance(start_node_name, str) and len(start_node_name) <= 32 and start_node_name.find(' ') == -1, "start_node_name must be a string with less than 32 characters and contain no spaces"
-        assert isinstance(end_node_name, str) and len(end_node_name) <= 32 and end_node_name.find(' ') == -1, "end_node_name must be a string with less than 32 characters and contain no spaces"
-=======
         assert isinstance(name, str) and len(name) < 32 and name.find(' ') == -1, "name must be a string with less than 32 characters and contain no spaces"
         assert isinstance(start_node_name, str) and len(start_node_name) < 32 and start_node_name.find(' ') == -1, "start_node_name must be a string with less than 32 characters and contain no spaces"
         assert isinstance(end_node_name, str) and len(end_node_name) < 32 and end_node_name.find(' ') == -1, "end_node_name must be a string with less than 32 characters and contain no spaces"
->>>>>>> 60ed80e6
         assert isinstance(diameter, (int, float)), "diameter must be a float"
         assert isinstance(valve_type, str), "valve_type must be a string"
         assert isinstance(minor_loss, (int, float)), "minor_loss must be a float"
